:root {
  --OC-margin-10: 10px;
  --OC-margin-20: 20px;
  --OC-margin-30: 30px;
  --OC-margin-40: 40px;
  --OC-margin-50: 50px;
}

/* Pages */
.pageHeader {
  margin-block-start: var(--app-navigation-padding);
  margin-inline-start: calc(
    var(--default-clickable-area) + var(--app-navigation-padding) * 2
  );
  min-height: var(--default-clickable-area);
  line-height: var(--default-clickable-area);
}

/* Lists */
.listHeader {
  position: sticky;
  top: 0;
  z-index: 1000;
  background-color: var(--color-main-background);
  border-bottom: 1px solid var(--color-border);
  display: flex;
  align-items: center;
}

.emptyListHeader {
  margin-block-start: var(--OC-margin-10);
  margin-inline-start: var(--OC-margin-10);
  margin-inline-end: var(--OC-margin-10);
}

.searchField {
  padding-inline-start: 65px;
  padding-inline-end: 20px;
  margin-block-start: 11px !important;
  margin-block-end: 11px !important;
}

.selectedZaakIcon > svg {
  fill: white;
}

/* Detail pages */
.detailHeader {
  display: flex;
  justify-content: space-between;
}

.detailContainer {
  margin-block-start: var(--OC-margin-20);
  margin-inline-start: var(--OC-margin-20);
  margin-inline-end: var(--OC-margin-20);
}

.tabContainer > * ul > li {
  display: flex;
  flex: 1;
}

.tabContainer > * ul > li:hover {
  background-color: var(--color-background-hover);
}

.tabContainer > * ul > li > a {
  flex: 1;
  text-align: center;
}

.tabContainer > * ul > li > .active {
  background: transparent !important;
  color: var(--color-main-text) !important;
  border-bottom: var(--default-grid-baseline) solid var(--color-primary-element) !important;
}

.tabContainer > * ul[role="tablist"] {
  display: flex;
  margin: 10px 8px 0 8px;
  justify-content: space-between;
  border-bottom: 1px solid var(--color-border);
}

.tabContainer > * ul[role="tablist"] > * a[role="tab"] {
  padding-inline-start: 10px;
  padding-inline-end: 10px;
  padding-block-start: 10px;
  padding-block-end: 10px;
}

.tabContainer > * div[role="tabpanel"] {
  margin-block-start: var(--OC-margin-10);
}

.tabPanel {
  padding: 20px 10px;
  min-height: 100%;
  max-height: 100%;
  height: 100%;
  overflow: auto;
}

.tabPanelFileUpload {
  margin-block-end: 15px !important;
}

.detailGrid {
  display: grid;
  grid-template-columns: 1fr 1fr;
}

.publishedIcon > svg {
  fill: var(--color-success);
}
.warningIcon > svg {
  fill: var(--color-warning);
}

/* Modals */
.modalContent {
<<<<<<< HEAD
  margin: var(--OC-margin-50);
=======
  margin: var(--OC-margin-30);
>>>>>>> 49f96e9a
  text-align: center;
}
.modalContent > *:not(:last-child) {
  margin-block-end: 1rem;
}

.form-group > * {
  margin-block-end: 10px;
}

.input-field__label {
  margin-block: -6px;
}

.input-field__input:focus + .input-field__label {
  margin-block: 0px;
}

.successMessage {
  color: var(--color-success);
}
.errorMessage {
  color: var(--color-error);
}

/* File drag and drop */
.filesListDragDropNotice {
  width: 100%;
  min-height: 113px;
  margin: 0;
  user-select: none;
  color: var(--color-text-maxcontrast);
  background-color: var(--color-main-background);
  border-color: #000;
}

.filesListDragDropNoticeWrapper {
  display: flex;
  align-items: center;
  justify-content: center;
  flex-direction: column;
  height: fit-content;
  max-height: 70%;
  padding: 0 5vw;
  border: 2px var(--color-border-dark) dashed;
  border-radius: var(--border-radius-large);
}

.filesListDragDropNoticeWrapperIcon {
  display: flex;
}

.filesListDragDropNoticeTitle {
  margin: 12px 0;
}

.filesListDragDropNoticeTitle {
  margin-left: 16px;
  color: inherit;
}

.h1 {
  display: block !important;
  font-size: 2em !important;
  margin-block-start: 0.67em !important;
  margin-block-end: 0.67em !important;
  margin-inline-start: 0px !important;
  margin-inline-end: 0px !important;
  font-weight: bold !important;
  unicode-bidi: isolate !important;
}<|MERGE_RESOLUTION|>--- conflicted
+++ resolved
@@ -120,11 +120,7 @@
 
 /* Modals */
 .modalContent {
-<<<<<<< HEAD
-  margin: var(--OC-margin-50);
-=======
   margin: var(--OC-margin-30);
->>>>>>> 49f96e9a
   text-align: center;
 }
 .modalContent > *:not(:last-child) {
