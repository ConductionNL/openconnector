<?php

namespace OCA\OpenConnector\Db;

use OCA\OpenConnector\Db\SynchronizationContract;
use OCP\AppFramework\Db\Entity;
use OCP\AppFramework\Db\QBMapper;
use OCP\DB\QueryBuilder\IQueryBuilder;
use OCP\IDBConnection;
use Symfony\Component\Uid\Uuid;
/**
 * Mapper class for SynchronizationContract entities
 * 
 * This class handles database operations for synchronization contracts including
 * CRUD operations and specialized queries.
 *
 * @package OCA\OpenConnector\Db
 * @extends QBMapper<SynchronizationContract>
 *
 * @psalm-suppress PropertyNotSetInConstructor
 * @phpstan-extends QBMapper<SynchronizationContract>
 */
class SynchronizationContractMapper extends QBMapper
{
    /**
     * Constructor for SynchronizationContractMapper
     *
     * @param IDBConnection $db Database connection instance
     */
    public function __construct(IDBConnection $db)
    {
        parent::__construct($db, 'openconnector_synchronization_contracts');
    }

    /**
     * Find a synchronization contract by ID
     *
     * @param int $id The ID of the contract to find
     * @return SynchronizationContract The found contract entity
     * @throws \OCP\AppFramework\Db\DoesNotExistException If contract not found
     */
    public function find(int $id): SynchronizationContract
    {
        // Create query builder
        $qb = $this->db->getQueryBuilder();

        // Build select query with ID filter
        $qb->select('*')
            ->from('openconnector_synchronization_contracts')
            ->where(
                $qb->expr()->eq('id', $qb->createNamedParameter($id, IQueryBuilder::PARAM_INT))
            );

        return $this->findEntity(query: $qb);
    }

    /**
     * Find a synchronization contract by synchronization ID and origin ID
     *
     * @param string $synchronizationId The synchronization ID
     * @param string $originId The origin ID
     * @return SynchronizationContract|null The found contract or null if not found
     */
    public function findSynchronizationContractWithOriginId(string $synchronizationId, string $originId): ?SynchronizationContract
    {
        // Create query builder
        $qb = $this->db->getQueryBuilder();

        // Build select query with synchronization and origin ID filters
        $qb->select('*')
            ->from('openconnector_synchronization_contracts')
            ->where(
                $qb->expr()->eq('synchronization_id', $qb->createNamedParameter($synchronizationId))
            )
            ->andWhere(
                $qb->expr()->eq('origin_id', $qb->createNamedParameter($originId))
            );

        try {
            return $this->findEntity($qb);
        } catch (\OCP\AppFramework\Db\DoesNotExistException $e) {
            return null;
        }
    }

    /**
     * Find a synchronization contract by synchronization ID and target ID
     *
     * @param string $synchronization The synchronization ID
     * @param string $targetId The target ID
     * @return SynchronizationContract|bool|null The found contract, false, or null if not found
     */
    public function findOnTarget(string $synchronization, string $targetId): SynchronizationContract|bool|null
    {
        // Create query builder
        $qb = $this->db->getQueryBuilder();

        // Build select query with synchronization and target ID filters
        $qb->select('*')
            ->from('openconnector_synchronization_contracts')
            ->where(
                $qb->expr()->eq('synchronization_id', $qb->createNamedParameter($synchronization))
            )
            ->andWhere(
                $qb->expr()->eq('target_id', $qb->createNamedParameter($targetId))
            );

        try {
            return $this->findEntity($qb);
        } catch (\OCP\AppFramework\Db\DoesNotExistException $e) {
            return null;
        }
    }

    /**
     * Find all synchronization contracts with optional filtering and pagination
     *
     * @param int|null $limit Maximum number of results to return
     * @param int|null $offset Number of results to skip
     * @param array|null $filters Associative array of field => value filters
     * @param array|null $searchConditions Array of search conditions
     * @param array|null $searchParams Array of search parameters
     * @return array<SynchronizationContract> Array of found contracts
     */
    public function findAll(?int $limit = null, ?int $offset = null, ?array $filters = [], ?array $searchConditions = [], ?array $searchParams = []): array
    {
        // Create query builder
        $qb = $this->db->getQueryBuilder();

        // Build base select query with pagination
        $qb->select('*')
            ->from('openconnector_synchronization_contracts')
            ->setMaxResults($limit)
            ->setFirstResult($offset);

        // Add filters if provided
        foreach ($filters as $filter => $value) {
            if ($value === 'IS NOT NULL') {
                $qb->andWhere($qb->expr()->isNotNull($filter));
            } elseif ($value === 'IS NULL') {
                $qb->andWhere($qb->expr()->isNull($filter));
            } else {
                $qb->andWhere($qb->expr()->eq($filter, $qb->createNamedParameter($value)));
            }
        }

<<<<<<< HEAD
        // Add search conditions if provided
        if (!empty($searchConditions)) {
=======
		if (empty($searchConditions) === false) {
>>>>>>> 243df1e5
            $qb->andWhere('(' . implode(' OR ', $searchConditions) . ')');
            foreach ($searchParams as $param => $value) {
                $qb->setParameter($param, $value);
            }
        }

<<<<<<< HEAD
        return $this->findEntities(query: $qb);
    }

    /**
     * Create a new synchronization contract from array data
     *
     * @param array $object Array of contract data
     * @return SynchronizationContract The created contract entity
     */
    public function createFromArray(array $object): SynchronizationContract
    {
        // Create and hydrate new contract object
        $obj = new SynchronizationContract();
        $obj->hydrate(object: $object);
        
        // Generate UUID if not provided
        if ($obj->getUuid() === null) {
            $obj->setUuid(Uuid::v4());
        }

        return $this->insert(entity: $obj);
    }

    /**
     * Update an existing synchronization contract from array data
     *
     * @param int $id ID of contract to update
     * @param array $object Array of updated contract data
     * @return SynchronizationContract The updated contract entity
     */
    public function updateFromArray(int $id, array $object): SynchronizationContract
    {
        // Find and hydrate existing contract
        $obj = $this->find($id);
        $obj->hydrate($object);
        
        // Increment version number
        $version = explode('.', $obj->getVersion());
        $version[2] = (int)$version[2] + 1;
        $obj->setVersion(implode('.', $version));

        return $this->update($obj);
    }

    /**
     * Find synchronization contracts by type and ID
     *
     * @param string $type The type to search for (e.g., 'user', 'group')
     * @param string $id The ID to search for
     * @return array<SynchronizationContract> Array of matching contracts
     */
    public function findByTypeAndId(string $type, string $id): array
    {
        // Create query builder
        $qb = $this->db->getQueryBuilder();

        // Build query to find contracts matching type/id as either source or target
        $qb->select('*')
            ->from('openconnector_synchronization_contracts')
            ->where(
                $qb->expr()->orX(
                    $qb->expr()->andX(
                        $qb->expr()->eq('source_type', $qb->createNamedParameter($type)),
                        $qb->expr()->eq('origin_id', $qb->createNamedParameter($id))
                    ),
                    $qb->expr()->andX(
                        $qb->expr()->eq('target_type', $qb->createNamedParameter($type)),
                        $qb->expr()->eq('target_id', $qb->createNamedParameter($id))
                    )
                )
            );

        return $this->findEntities($qb);
    }
=======
		return $this->findEntities(query: $qb);
	}

	public function createFromArray(array $object): SynchronizationContract
	{
		$obj = new SynchronizationContract();
		$obj->hydrate(object: $object);
		// Set uuid
		if ($obj->getUuid() === null) {
			$obj->setUuid(Uuid::v4());
		}
		return $this->insert(entity: $synchronizationContract);
	}

	public function updateFromArray(int $id, array $object): SynchronizationContract
	{
		$obj = $this->find($id);
		$obj->hydrate($object);
		
		// Set or update the version
		$version = explode('.', $obj->getVersion());
		$version[2] = (int)$version[2] + 1;
		$obj->setVersion(implode('.', $version));

		return $this->update($obj);
	}

	/**
	 * Find synchronization contracts by type and ID
	 *
	 * This method searches for synchronization contracts where either the source or target
	 * matches the given type and ID.
	 *
	 * @param string $type The type to search for (e.g., 'user', 'group', etc.)
	 * @param string $id The ID to search for within the given type
	 * @return array An array of SynchronizationContract entities matching the criteria
	 */
	public function findByTypeAndId(string $type, string $id): array
	{
		$qb = $this->db->getQueryBuilder();

		// Build a query to select all columns from the synchronization contracts table
		$qb->select('*')
			->from('openconnector_synchronization_contracts')
			->where(
				$qb->expr()->orX(
					// Check if the contract matches as a source
					$qb->expr()->andX(
						$qb->expr()->eq('source_type', $qb->createNamedParameter($type)),
						$qb->expr()->eq('source_id', $qb->createNamedParameter($id))
					),
					// Check if the contract matches as a target
					$qb->expr()->andX(
						$qb->expr()->eq('target_type', $qb->createNamedParameter($type)),
						$qb->expr()->eq('target_id', $qb->createNamedParameter($id))
					)
				)
			);

		// Execute the query and return the resulting entities
		return $this->findEntities($qb);
	}
>>>>>>> 243df1e5

    /**
     * Get total count of synchronization contracts
     *
     * @return int Total number of contracts
     */
    public function getTotalCallCount(): int
    {
        // Create query builder
        $qb = $this->db->getQueryBuilder();

        // Build count query
        $qb->select($qb->createFunction('COUNT(*) as count'))
           ->from('openconnector_synchronization_contracts');

        $result = $qb->execute();
        $row = $result->fetch();

        return (int)$row['count'];
    }
}<|MERGE_RESOLUTION|>--- conflicted
+++ resolved
@@ -144,19 +144,14 @@
             }
         }
 
-<<<<<<< HEAD
         // Add search conditions if provided
-        if (!empty($searchConditions)) {
-=======
 		if (empty($searchConditions) === false) {
->>>>>>> 243df1e5
             $qb->andWhere('(' . implode(' OR ', $searchConditions) . ')');
             foreach ($searchParams as $param => $value) {
                 $qb->setParameter($param, $value);
             }
         }
 
-<<<<<<< HEAD
         return $this->findEntities(query: $qb);
     }
 
@@ -231,70 +226,6 @@
 
         return $this->findEntities($qb);
     }
-=======
-		return $this->findEntities(query: $qb);
-	}
-
-	public function createFromArray(array $object): SynchronizationContract
-	{
-		$obj = new SynchronizationContract();
-		$obj->hydrate(object: $object);
-		// Set uuid
-		if ($obj->getUuid() === null) {
-			$obj->setUuid(Uuid::v4());
-		}
-		return $this->insert(entity: $synchronizationContract);
-	}
-
-	public function updateFromArray(int $id, array $object): SynchronizationContract
-	{
-		$obj = $this->find($id);
-		$obj->hydrate($object);
-		
-		// Set or update the version
-		$version = explode('.', $obj->getVersion());
-		$version[2] = (int)$version[2] + 1;
-		$obj->setVersion(implode('.', $version));
-
-		return $this->update($obj);
-	}
-
-	/**
-	 * Find synchronization contracts by type and ID
-	 *
-	 * This method searches for synchronization contracts where either the source or target
-	 * matches the given type and ID.
-	 *
-	 * @param string $type The type to search for (e.g., 'user', 'group', etc.)
-	 * @param string $id The ID to search for within the given type
-	 * @return array An array of SynchronizationContract entities matching the criteria
-	 */
-	public function findByTypeAndId(string $type, string $id): array
-	{
-		$qb = $this->db->getQueryBuilder();
-
-		// Build a query to select all columns from the synchronization contracts table
-		$qb->select('*')
-			->from('openconnector_synchronization_contracts')
-			->where(
-				$qb->expr()->orX(
-					// Check if the contract matches as a source
-					$qb->expr()->andX(
-						$qb->expr()->eq('source_type', $qb->createNamedParameter($type)),
-						$qb->expr()->eq('source_id', $qb->createNamedParameter($id))
-					),
-					// Check if the contract matches as a target
-					$qb->expr()->andX(
-						$qb->expr()->eq('target_type', $qb->createNamedParameter($type)),
-						$qb->expr()->eq('target_id', $qb->createNamedParameter($id))
-					)
-				)
-			);
-
-		// Execute the query and return the resulting entities
-		return $this->findEntities($qb);
-	}
->>>>>>> 243df1e5
 
     /**
      * Get total count of synchronization contracts
