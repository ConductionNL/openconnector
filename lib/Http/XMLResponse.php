<?php

namespace OCA\OpenConnector\Http;

use OCP\AppFramework\Http\Response;
use DOMDocument;
use DOMElement;
use DOMText;

/**
 * A response for XML data
 *
 * @psalm-suppress PropertyNotSetInConstructor
 */
class XMLResponse extends Response
{
	/** 
	 * @var array<string, mixed> The data to be returned 
	 * @psalm-var array<string, mixed>
	 */
	protected array $data;
	
	/** 
	 * @var callable|null Custom render callback 
	 * @psalm-var callable(array<string, mixed>): string|null
	 */
	protected $renderCallback = null;

	/**
	 * Constructor for XMLResponse
	 *
	 * @param array<string, mixed>|string $data The data to convert to XML
	 * @param int $status HTTP status code, defaults to 200
	 * @param array<string, string> $headers Custom headers to add to the response
	 * 
	 * @psalm-param array<string, mixed>|string $data
	 * @psalm-param int $status
	 * @psalm-param array<string, string> $headers
	 */
	public function __construct($data = [], int $status = 200, array $headers = [])
	{
		parent::__construct($status);
		
		// Set response data
		$this->data = is_array($data) ? $data : ['content' => $data];
		
		// Set headers
		foreach ($headers as $name => $value) {
			$this->addHeader($name, $value);
		}
		
		// Set content type header
		$this->addHeader('Content-Type', 'application/xml; charset=utf-8');
	}

	/**
	 * Get the data for rendering
	 * 
	 * @return array<string, mixed> The data for rendering
	 * @psalm-return array<string, mixed>
	 */
	protected function getData(): array
	{
		return ['value' => $this->data];
	}

	/**
	 * Set custom render callback
	 *
	 * @param callable $callback Function that takes data array and returns XML string 
	 * @return $this
	 * 
	 * @psalm-param callable(array<string, mixed>): string $callback
	 */
	public function setRenderCallback(callable $callback): self
	{
		$this->renderCallback = $callback;
		return $this;
	}

	/**
	 * Returns the rendered XML
	 *
	 * @return string The rendered XML
	 */
	public function render(): string
	{
		if ($this->renderCallback !== null) {
			return ($this->renderCallback)($this->getData());
		}
		
		$data = $this->getData()['value'];
		
		// Check if data contains an @root key, if so use it directly
<<<<<<< HEAD
		if (isset($data['@root'])) {
=======
		if (isset($data['@root']) === true) {
>>>>>>> 1904125d
			return $this->arrayToXml($data);
		}
		
		// Use default root tag
		return $this->arrayToXml(['value' => $data], 'response');
	}

	/**
	 * Convert an array to XML
	 *
	 * @param array<string, mixed> $data The data to convert
	 * @param string|null $rootTag Optional root tag name (overrides @root in data)
	 * @return string The XML string or empty string on failure
	 * 
	 * @psalm-param array<string, mixed> $data
	 * @psalm-return string
	 */
	public function arrayToXml(array $data, ?string $rootTag = null): string
	{
		// Extract root tag from data or use provided root tag
		$rootName = $rootTag ?? ($data['@root'] ?? 'root');
		
		// Remove @root if it exists in data since we've extracted it
<<<<<<< HEAD
		if (isset($data['@root'])) {
=======
		if (isset($data['@root']) === true) {
>>>>>>> 1904125d
			unset($data['@root']);
		}
		
		// Create new DOM document
		$dom = new DOMDocument('1.0', 'UTF-8');
		$dom->formatOutput = true;
		
		// Create root element
		$root = $dom->createElement($rootName);
<<<<<<< HEAD
		if (!$root) {
=======
		if ($root === false) {
>>>>>>> 1904125d
			// Failed to create root element
			return '';
		}
		
		$dom->appendChild($root);
		
		// Build XML structure
		$this->buildXmlElement($dom, $root, $data);
		
<<<<<<< HEAD
		// Convert DOM to string
		return $dom->saveXML() ?: '';
=======
		// Get XML output
		$xmlOutput = $dom->saveXML() ?: '';
		
		// Directly replace decimal CR entities with hexadecimal
		$xmlOutput = str_replace('&#13;', '&#xD;', $xmlOutput);
		
		// Format empty tags to have a space before the closing bracket
		$xmlOutput = preg_replace('/<([^>]*)\/>/','<$1 />', $xmlOutput);
		
		return $xmlOutput;
>>>>>>> 1904125d
	}

	/**
	 * Build an XML element with attributes and children in order
	 * 
	 * @param DOMDocument $dom The document
	 * @param DOMElement $element The element to populate
	 * @param array<string, mixed> $data The data to convert
	 * @return void
	 * 
	 * @psalm-param DOMDocument $dom
	 * @psalm-param DOMElement $element
	 * @psalm-param array<string, mixed> $data
	 */
	private function buildXmlElement(DOMDocument $dom, DOMElement $element, array $data): void
	{
		// Process attributes first and maintain their order
<<<<<<< HEAD
		if (isset($data['@attributes']) && is_array($data['@attributes'])) {
=======
		if (isset($data['@attributes']) === true && is_array($data['@attributes']) === true) {
>>>>>>> 1904125d
			foreach ($data['@attributes'] as $attrKey => $attrValue) {
				// Convert attribute value to string and set it
				$element->setAttribute($attrKey, (string)$attrValue);
			}
			unset($data['@attributes']);
		}
		
		// Process text content
<<<<<<< HEAD
		if (isset($data['#text'])) {
=======
		if (isset($data['#text']) === true) {
>>>>>>> 1904125d
			$element->appendChild($this->createSafeTextNode($dom, (string)$data['#text']));
			unset($data['#text']);
		}
		
		// Process child elements
		foreach ($data as $key => $value) {
			// Normalize key name
			$key = ltrim($key, '@');
			$key = is_numeric($key) ? "item$key" : $key;
			
<<<<<<< HEAD
			if (is_array($value)) {
				// Handle indexed arrays (multiple elements with same name)
				if (isset($value[0]) && is_array($value[0])) {
=======
			if (is_array($value) === true) {
				// Handle indexed arrays (multiple elements with same name)
				if (isset($value[0]) === true && is_array($value[0]) === true) {
>>>>>>> 1904125d
					foreach ($value as $item) {
						$this->createChildElement($dom, $element, $key, $item);
					}
				} else {
					// Handle associative arrays (complex elements)
					$this->createChildElement($dom, $element, $key, $value);
				}
			} else {
				// Handle simple value elements
				$this->createChildElement($dom, $element, $key, $value);
			}
		}
	}

	/**
	 * Create a child element and populate it
	 * 
	 * @param DOMDocument $dom The document
	 * @param DOMElement $parentElement The parent element
	 * @param string $tagName The tag name for the child element
	 * @param array<string, mixed>|string $data The data for the child element
	 * @return void
	 * 
	 * @psalm-param DOMDocument $dom
	 * @psalm-param DOMElement $parentElement
	 * @psalm-param string $tagName
	 * @psalm-param array<string, mixed>|string $data
	 */
	private function createChildElement(DOMDocument $dom, DOMElement $parentElement, string $tagName, $data): void
	{
		$childElement = $dom->createElement($tagName);
<<<<<<< HEAD
		if ($childElement) {
			$parentElement->appendChild($childElement);
			
			if (is_array($data)) {
				$this->buildXmlElement($dom, $childElement, $data);
			} else {
				$childElement->appendChild($this->createSafeTextNode($dom, (string)$data));
			}
=======
		if ($childElement === false) {
			return;
		}
		
		$parentElement->appendChild($childElement);
		
		if (is_array($data) === true) {
			$this->buildXmlElement($dom, $childElement, $data);
		} else {
			$childElement->appendChild($this->createSafeTextNode($dom, (string)$data));
>>>>>>> 1904125d
		}
	}
	
	/**
	 * Process text content safely
	 * 
	 * @param DOMDocument $dom The document
	 * @param string $text The text to create a node for
<<<<<<< HEAD
	 * @return \DOMText The created text node
	 * 
	 * @psalm-param DOMDocument $dom
	 * @psalm-param string $text
	 * @psalm-return \DOMText
	 */
	private function createSafeTextNode(DOMDocument $dom, string $text): \DOMText
	{
		// DOM's createTextNode already handles XML character escaping
		return $dom->createTextNode($text);
=======
	 * @return \DOMNode The created node
	 * 
	 * @psalm-param DOMDocument $dom
	 * @psalm-param string $text
	 * @psalm-return \DOMNode
	 */
	private function createSafeTextNode(DOMDocument $dom, string $text): \DOMNode
	{
		// Decode any HTML entities to prevent double encoding
		// First decode things like &amp; into &
		$decodedText = html_entity_decode($text, ENT_QUOTES | ENT_HTML5, 'UTF-8');
		// Then decode again to handle cases like &#039; into '
		$decodedText = html_entity_decode($decodedText, ENT_QUOTES | ENT_HTML5, 'UTF-8');
		
		// Create a text node with the processed text
		// Carriage returns will be encoded as decimal entities (&#13;) which are
		// later converted to hexadecimal (&#xD;) in the arrayToXml method
		return $dom->createTextNode($decodedText);
>>>>>>> 1904125d
	}
}<|MERGE_RESOLUTION|>--- conflicted
+++ resolved
@@ -92,11 +92,7 @@
 		$data = $this->getData()['value'];
 		
 		// Check if data contains an @root key, if so use it directly
-<<<<<<< HEAD
-		if (isset($data['@root'])) {
-=======
 		if (isset($data['@root']) === true) {
->>>>>>> 1904125d
 			return $this->arrayToXml($data);
 		}
 		
@@ -120,11 +116,7 @@
 		$rootName = $rootTag ?? ($data['@root'] ?? 'root');
 		
 		// Remove @root if it exists in data since we've extracted it
-<<<<<<< HEAD
-		if (isset($data['@root'])) {
-=======
 		if (isset($data['@root']) === true) {
->>>>>>> 1904125d
 			unset($data['@root']);
 		}
 		
@@ -134,11 +126,7 @@
 		
 		// Create root element
 		$root = $dom->createElement($rootName);
-<<<<<<< HEAD
-		if (!$root) {
-=======
 		if ($root === false) {
->>>>>>> 1904125d
 			// Failed to create root element
 			return '';
 		}
@@ -148,10 +136,6 @@
 		// Build XML structure
 		$this->buildXmlElement($dom, $root, $data);
 		
-<<<<<<< HEAD
-		// Convert DOM to string
-		return $dom->saveXML() ?: '';
-=======
 		// Get XML output
 		$xmlOutput = $dom->saveXML() ?: '';
 		
@@ -162,7 +146,6 @@
 		$xmlOutput = preg_replace('/<([^>]*)\/>/','<$1 />', $xmlOutput);
 		
 		return $xmlOutput;
->>>>>>> 1904125d
 	}
 
 	/**
@@ -180,11 +163,7 @@
 	private function buildXmlElement(DOMDocument $dom, DOMElement $element, array $data): void
 	{
 		// Process attributes first and maintain their order
-<<<<<<< HEAD
-		if (isset($data['@attributes']) && is_array($data['@attributes'])) {
-=======
 		if (isset($data['@attributes']) === true && is_array($data['@attributes']) === true) {
->>>>>>> 1904125d
 			foreach ($data['@attributes'] as $attrKey => $attrValue) {
 				// Convert attribute value to string and set it
 				$element->setAttribute($attrKey, (string)$attrValue);
@@ -193,11 +172,7 @@
 		}
 		
 		// Process text content
-<<<<<<< HEAD
-		if (isset($data['#text'])) {
-=======
 		if (isset($data['#text']) === true) {
->>>>>>> 1904125d
 			$element->appendChild($this->createSafeTextNode($dom, (string)$data['#text']));
 			unset($data['#text']);
 		}
@@ -208,15 +183,9 @@
 			$key = ltrim($key, '@');
 			$key = is_numeric($key) ? "item$key" : $key;
 			
-<<<<<<< HEAD
-			if (is_array($value)) {
-				// Handle indexed arrays (multiple elements with same name)
-				if (isset($value[0]) && is_array($value[0])) {
-=======
 			if (is_array($value) === true) {
 				// Handle indexed arrays (multiple elements with same name)
 				if (isset($value[0]) === true && is_array($value[0]) === true) {
->>>>>>> 1904125d
 					foreach ($value as $item) {
 						$this->createChildElement($dom, $element, $key, $item);
 					}
@@ -248,16 +217,6 @@
 	private function createChildElement(DOMDocument $dom, DOMElement $parentElement, string $tagName, $data): void
 	{
 		$childElement = $dom->createElement($tagName);
-<<<<<<< HEAD
-		if ($childElement) {
-			$parentElement->appendChild($childElement);
-			
-			if (is_array($data)) {
-				$this->buildXmlElement($dom, $childElement, $data);
-			} else {
-				$childElement->appendChild($this->createSafeTextNode($dom, (string)$data));
-			}
-=======
 		if ($childElement === false) {
 			return;
 		}
@@ -268,7 +227,6 @@
 			$this->buildXmlElement($dom, $childElement, $data);
 		} else {
 			$childElement->appendChild($this->createSafeTextNode($dom, (string)$data));
->>>>>>> 1904125d
 		}
 	}
 	
@@ -277,18 +235,6 @@
 	 * 
 	 * @param DOMDocument $dom The document
 	 * @param string $text The text to create a node for
-<<<<<<< HEAD
-	 * @return \DOMText The created text node
-	 * 
-	 * @psalm-param DOMDocument $dom
-	 * @psalm-param string $text
-	 * @psalm-return \DOMText
-	 */
-	private function createSafeTextNode(DOMDocument $dom, string $text): \DOMText
-	{
-		// DOM's createTextNode already handles XML character escaping
-		return $dom->createTextNode($text);
-=======
 	 * @return \DOMNode The created node
 	 * 
 	 * @psalm-param DOMDocument $dom
@@ -307,6 +253,5 @@
 		// Carriage returns will be encoded as decimal entities (&#13;) which are
 		// later converted to hexadecimal (&#xD;) in the arrayToXml method
 		return $dom->createTextNode($decodedText);
->>>>>>> 1904125d
 	}
 }