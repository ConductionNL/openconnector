<?php

namespace OCA\OpenConnector\Service;

use Adbar\Dot;
use DateTime;
use Exception;
use GuzzleHttp\Exception\GuzzleException;
use JWadhams\JsonLogic;
use OC\User\NoUserException;
use OCA\OpenConnector\Db\CallLog;
use OCA\OpenConnector\Db\Mapping;
use OCA\OpenConnector\Db\MappingMapper;
use OCA\OpenConnector\Db\Rule;
use OCA\OpenConnector\Db\RuleMapper;
use OCA\OpenConnector\Db\Source;
use OCA\OpenConnector\Db\SourceMapper;
use OCA\OpenConnector\Db\Synchronization;
use OCA\OpenConnector\Db\SynchronizationContract;
use OCA\OpenConnector\Db\SynchronizationContractLogMapper;
use OCA\OpenConnector\Db\SynchronizationContractMapper;
use OCA\OpenConnector\Db\SynchronizationLog;
use OCA\OpenConnector\Db\SynchronizationLogMapper;
use OCA\OpenConnector\Db\SynchronizationMapper;
use OCA\OpenConnector\Service\Helper\FlowToken;
use OCA\OpenRegister\Db\ObjectEntity;
use OCP\AppFramework\Db\DoesNotExistException;
use OCP\AppFramework\Db\MultipleObjectsReturnedException;
use OCP\AppFramework\Http\JSONResponse;
use OCP\Files\File;
use OCP\Files\GenericFileException;
use OCP\Files\NotFoundException;
use OCP\Files\NotPermittedException;
use OCP\IAppConfig;
use OCP\Lock\LockedException;
use Psr\Container\ContainerExceptionInterface;
use Psr\Container\ContainerInterface;
use Psr\Container\NotFoundExceptionInterface;
use Psr\Log\LoggerInterface;
use React\Promise\Timer;
use Symfony\Component\HttpKernel\Exception\TooManyRequestsHttpException;
use Symfony\Component\Uid\Uuid;
use Twig\Error\LoaderError;
use Twig\Error\SyntaxError;

/**
 * SynchronizationService
 *
 * Service for handling synchronization operations between internal and external data sources.
 * Provides functionality for mapping, transforming, and synchronizing data with support for
 * asynchronous file fetching using ReactPHP for improved performance.
 *
 * @category Service
 * @package  OCA\OpenConnector\Service
 * @author   Conduction b.v.
 * @copyright 2024 Conduction b.v.
 * @license  AGPL-3.0-or-later
 * @version  1.0.0
 * @link     https://github.com/ConductionNL/OpenConnector
 */
class SynchronizationService
{
    private int $errorRetention;
    private int $errorContractRetention;
    private int $successRetention;

    const EXTRA_DATA_CONFIGS_LOCATION           = 'extraDataConfigs';
    const EXTRA_DATA_DYNAMIC_ENDPOINT_LOCATION  = 'dynamicEndpointLocation';
    const EXTRA_DATA_STATIC_ENDPOINT_LOCATION   = 'staticEndpoint';
    const KEY_FOR_EXTRA_DATA_LOCATION           = 'keyToSetExtraData';
    const MERGE_EXTRA_DATA_OBJECT_LOCATION      = 'mergeExtraData';
    const UNSET_CONFIG_KEY_LOCATION             = 'unsetConfigKey';
    const EXTRA_DATA_BEFORE_CONDITIONS_LOCATION = 'fetchExtraDataBeforeConditions';
    const FILE_TAG_TYPE                         = 'files';
    const VALID_MUTATION_TYPES                  = ['create', 'update', 'delete'];
    const DEFAULT_MAX_PAGES                     = 50; // Safety limit to prevent infinite page requesting loop


    private const DEFAULT_SUCCESS_LOG_RETENTION = 3600000;
    private const DEFAULT_ERROR_LOG_RETENTION = 259200000;

	public function __construct(
		private readonly CallService                      $callService,
		private readonly MappingService                   $mappingService,
		private readonly ContainerInterface               $containerInterface,
		private readonly SourceMapper                     $sourceMapper,
		private readonly MappingMapper                    $mappingMapper,
		private readonly SynchronizationMapper            $synchronizationMapper,
		private readonly SynchronizationLogMapper         $synchronizationLogMapper,
		private readonly SynchronizationContractMapper    $synchronizationContractMapper,
		private readonly SynchronizationContractLogMapper $synchronizationContractLogMapper,
		private readonly ObjectService                    $objectService,
        private readonly StorageService                   $storageService,
        private readonly RuleMapper                       $ruleMapper,
        private readonly LoggerInterface                  $logger,
        IAppConfig $appConfig,
	)
	{
        if($appConfig->hasKey(app: 'openconnector', key: 'retention')) {
            $this->errorRetention = json_decode($appConfig->getValueString(app: 'openconnector', key: 'retention'), true)['syncLogRetention'] ?? self::DEFAULT_ERROR_LOG_RETENTION;
            $this->errorContractRetention = json_decode($appConfig->getValueString(app: 'openconnector', key: 'retention'), true)['syncContractLogRetention'] ?? self::DEFAULT_ERROR_LOG_RETENTION;
            $this->successRetention = json_decode($appConfig->getValueString(app: 'openconnector', key: 'retention'), true)['successLogRetention'] ?? self::DEFAULT_SUCCESS_LOG_RETENTION;;
        } else {
            $this->errorRetention = self::DEFAULT_ERROR_LOG_RETENTION;
            $this->successRetention = self::DEFAULT_SUCCESS_LOG_RETENTION;
        }
	}

    /**
     * Calculates the used retention for created logs. Consists of the maximum of the retention from the source, and the global retention, unless either of both is 0, in which case retention is indefinite.
     *
     * @param int[] $retentions The list of retentions in milliseconds to find the maximum duration for.
     * @return DateTime|null The calculated expiry
     * @throws \DateMalformedStringException
     *
     * @TODO: At a later point in time this should be changed to using the most specific source for expiration
     */
    private function calculateExpires(...$retentions): ?\DateTime
    {
        if (in_array(0, $retentions, true)) {
            return null;
        }

        return new \DateTime('now +' .max($retentions).'milliseconds');
    }

    /**
	 * Finds all synchronizations by the given source ID, which is a combination of register and schema.
	 *
	 * @param $register The register id.
	 * @param $schema The schema id.
	 *
	 * @return array The list of records matching the source ID.
	 */
	public function findAllBySourceId($register, $schema) {
		$sourceId = "$register/$schema";
		return $this->synchronizationMapper->findAll(limit: null, offset: null, filters: ['source_id' => $sourceId]);
	}

	/**
	 * Synchronizes internal data to external sources based on synchronization rules.
	 *
	 * @param Synchronization $synchronization The synchronization configuration.
	 * @param \OCA\OpenRegister\Db\ObjectEntity|array $object The object to be synchronized, also referenced so its updated in parent objects.
     * @param SynchronizationLog $log The log object to record synchronization details and results.
	 * @param bool 		      $isTest Whether this is a test run (does not persist data if true).
	 * @param bool|null       $force Whether to force the synchronization regardless of changes.
	 * @param string|null $mutationType If dealing with single object synchronization, the type of the mutation that will be handled, 'create', 'update' or 'delete'. Used for syncs to extern sources.
	 *
	 * @return SynchronizationContract|array|null Returns a synchronization contract, an array for test cases, or null if conditions are not met.
	 */
	private function synchronizeInternToExtern(
		Synchronization $synchronization,
		\OCA\OpenRegister\Db\ObjectEntity|array &$object,
		SynchronizationLog $log,
        FlowToken &$flowToken,
		?bool $isTest = false,
		?bool $force = false,
		?string $mutationType = null,
	): SynchronizationContract|array|null
	{
		if ($synchronization->getConditions() !== [] && !JsonLogic::apply($synchronization->getConditions(), $object)) {
			return null;
		}

		$targetConfig = $synchronization->getTargetConfig();

		$originId = null;
		if (is_array($object) === true && isset($object['@self']['id']) === true) {
			$originId = $object['@self']['id'];
		} elseif (is_array($object) === true && isset($object['id']) === true) {
			$originId = $object['id'];
		}

		if ($object instanceof \OCA\OpenRegister\Db\ObjectEntity === true && $object->getUuid()) {
			$originId = $object->getUuid();
			$object = $object->getObject();
		}
		if (isset($targetConfig['extend_input']) === true) {
			$object = array_merge($object, $this->processExtendInputRule(['extend_input' => ['properties' => $targetConfig['extend_input']]], $object));
		}

		// If the source configuration contains a dot notation for the id position, we need to extract the id from the source object

		$synchronizationContract = null;
		// Get the synchronization contract for this object
		if ($originId !== null) {
			$synchronizationContract = $this->synchronizationContractMapper->findSyncContractByOriginId(synchronizationId: $synchronization->id, originId: $originId);
		}

		if ($synchronizationContract instanceof SynchronizationContract === false) {
			// Only persist if not test
			if ($isTest === false) {
				$synchronizationContract = $this->synchronizationContractMapper->createFromArray([
					'synchronizationId' => $synchronization->getId(),
					'originId' => $originId,
				]);
			} else {
				$synchronizationContract = new SynchronizationContract();
				$synchronizationContract->setSynchronizationId($synchronization->getId());
				$synchronizationContract->setOriginId($originId);
			}

			$synchronizationContract = $this->synchronizeContract(synchronizationContract: $synchronizationContract, synchronization: $synchronization,  flowToken: $flowToken, object: $object, isTest: $isTest, force: $force, log: $log, mutationType: $mutationType);

			if ($isTest === true && is_array($synchronizationContract) === true) {
				// If this is a log and contract array return for the test endpoint.
				$logAndContractArray = $synchronizationContract;

				return $logAndContractArray;
			}
		} else {
			// @todo this is wierd
			$synchronizationContract = $this->synchronizeContract(synchronizationContract: $synchronizationContract, synchronization: $synchronization, flowToken: $flowToken, object: $object, isTest: $isTest, force: $force, log: $log, mutationType: $mutationType);
			if ($isTest === false && $synchronizationContract instanceof SynchronizationContract === true) {
				// If this is a regular synchronizationContract update it to the database.
				$this->synchronizationContractMapper->update(entity: $synchronizationContract);
			} elseif ($isTest === true && is_array($synchronizationContract) === true) {
				// If this is a log and contract array return for the test endpoint.
				$logAndContractArray = $synchronizationContract;

				return $logAndContractArray;
			}
		}

        if ($synchronizationContract instanceof SynchronizationContract === true) {
            $synchronizationContract = $this->synchronizationContractMapper->update($synchronizationContract);
        }
        return $synchronizationContract;
	}

    /**
     * Synchronizes external source data to the internal system.
     *
     * This method retrieves objects from the external source as configured in the `Synchronization` object.
     * Each object is processed and mapped internally, and optionally, invalid internal objects are deleted.
     * If the synchronization is part of a chain, any defined follow-ups are also executed.
     *
     * If a rate limit error occurs during the external request, a `TooManyRequestsHttpException` is thrown.
     *
     * @param Synchronization     $synchronization The synchronization configuration and state.
     * @param SynchronizationLog  $log             The log object to record synchronization details and results.
     * @param bool|null           $isTest          Optional flag to run the synchronization in test mode (no deletions, no persistence).
     * @param bool|null           $force           Optional flag to bypass change checks and force synchronization of all objects.
     * @param string|null         $source          The source to synchronize, if not provided, the synchronization's source will be used
     * @param array|null          $data            The data to add to synchronize, if not provided, the synchronization's data will be used
     * @param string|null         $mutationType    The current type of mutation we are doing this::VALID_MUTATION_TYPES
     *
     * @return SynchronizationLog Returns the updated synchronization log with processing results.
     *
     * @throws TooManyRequestsHttpException If the external source responds with a rate limiting error.
     * @throws Exception If the source ID is empty or synchronization cannot proceed.
     */
    private function synchronizeExternToIntern(
        Synchronization $synchronization,
        SynchronizationLog $log,
        FlowToken &$flowToken,
        ?bool $isTest = false,
        ?bool $force = false,
        ?string $source = null,
        ?array $data = null,
        ?string $mutationType = null
    ): SynchronizationLog {
        // Start overall timing measurement
        $overallStartTime = microtime(true);
        $rateLimitException = null;

        // Initialize timing data in result
        $result = $log->getResult();
        $result['timing'] = [
            'stages' => [],
            'total_ms' => 0
        ];

        // Stage 1: Configuration and validation
        $stageStartTime = microtime(true);
        $sourceConfig = $this->callService->applyConfigDot($synchronization->getSourceConfig());

		// If a source is provided, use it instead of the synchronization's source
		if ($source !== null) {
			$source = $this->sourceMapper->findOrCreateByLocation(location: $source);
			$synchronization->setSourceId($source->getId());
		}

        if (empty($synchronization->getSourceId()) === true && $source === null) {
            $log->setMessage('sourceId of synchronization cannot be empty. Canceling synchronization...');
            $this->synchronizationLogMapper->update($log);
            throw new Exception('sourceId of synchronization cannot be empty. Canceling synchronization...');
        }

        $result['timing']['stages']['configuration_validation'] = [
            'duration_ms' => round((microtime(true) - $stageStartTime) * 1000, 2),
            'description' => 'Configuration loading and source validation'
        ];


        if ($data !== null && $mutationType === 'delete') {
            $processResult = $this->processSynchronizationObject(
                synchronization: $synchronization,
                object: $data,
                result: $result,
                isTest: $isTest,
                force: $force,
                log: $log,
                flowToken: $flowToken,
                mutationType: $mutationType
            );
        } else {
            // Stage 2: Fetching objects from source
            $stageStartTime = microtime(true);
            try {
                $objectList = $this->getAllObjectsFromSource($synchronization, $isTest, $data);
            } catch (TooManyRequestsHttpException $e) {
                $rateLimitException = $e;
                $objectList = []; // Ensure it's defined
            }

            $fetchDuration = round((microtime(true) - $stageStartTime) * 1000, 2);
            $result['timing']['stages']['fetch_objects'] = [
                'duration_ms' => $fetchDuration,
                'description' => 'Fetching objects from external source (optimized pagination)',
                'objects_fetched' => count($objectList),
                'rate_limited' => $rateLimitException !== null,
                'fetch_method' => 'optimized_sequential'
            ];

            // Stage 3: Object list preparation
            $stageStartTime = microtime(true);
            $result['objects']['found'] = count($objectList);

            if ($sourceConfig['resultsPosition'] === '_object') {
                $objectList = [$objectList];
                $result['objects']['found'] = count($objectList);
            }

            $result['timing']['stages']['object_preparation'] = [
                'duration_ms' => round((microtime(true) - $stageStartTime) * 1000, 2),
                'description' => 'Object list preparation and counting',
                'final_object_count' => count($objectList)
            ];

            // Stage 4: Processing individual objects
            $stageStartTime = microtime(true);
            $synchronizedTargetIds = [];
            $objectProcessingTimes = [];

            foreach ($objectList as $index => $object) {
                $objectStartTime = microtime(true);

                $processResult = $this->processSynchronizationObject(
                    synchronization: $synchronization,
                    flowToken: $flowToken,
                    object: $object,
                    result: $result,
                    isTest: $isTest,
                    force: $force,
                    log: $log
                );

                $objectProcessingTime = round((microtime(true) - $objectStartTime) * 1000, 2);
                $objectProcessingTimes[] = $objectProcessingTime;

                $result = $processResult['result'];
                $result['_embed']['contracts'] = array_map(function($contractId) {
                    $contracts = $this->synchronizationContractMapper->findAll(filters: ['uuid' => $contractId]);
                    $contract = array_shift($contracts);
                    return $contract !== null ? $contract->jsonSerialize() : null;
                }, $result['contracts']);

                if ($processResult['targetId'] !== null) {
                    $synchronizedTargetIds[] = $processResult['targetId'];
                }
            }

            $totalProcessingDuration = round((microtime(true) - $stageStartTime) * 1000, 2);
            $result['timing']['stages']['process_objects'] = [
                'duration_ms' => $totalProcessingDuration,
                'description' => 'Processing and synchronizing individual objects',
                'objects_processed' => count($objectList),
                'average_per_object_ms' => count($objectList) > 0 ? round($totalProcessingDuration / count($objectList), 2) : 0,
                'min_object_ms' => count($objectProcessingTimes) > 0 ? min($objectProcessingTimes) : 0,
                'max_object_ms' => count($objectProcessingTimes) > 0 ? max($objectProcessingTimes) : 0,
                'median_object_ms' => count($objectProcessingTimes) > 0 ? $this->calculateMedian($objectProcessingTimes) : 0
            ];

            // Stage 5: Cleanup - Delete invalid objects
            $stageStartTime = microtime(true);
            $deletedCount = $this->deleteInvalidObjects(synchronization: $synchronization, synchronizedTargetIds: $synchronizedTargetIds, deleteRestriction: isset($sourceConfig['restrictDeletion']) === true && (bool)$sourceConfig['restrictDeletion'], data: isset($data) === true ? $data : []);
            $result['objects']['deleted'] = $deletedCount;

            $result['timing']['stages']['cleanup_invalid'] = [
                'duration_ms' => round((microtime(true) - $stageStartTime) * 1000, 2),
                'description' => 'Deleting invalid/orphaned objects',
                'objects_deleted' => $deletedCount
            ];
        }

        // Stage 6: Follow-up synchronizations
        $stageStartTime = microtime(true);
        $followUpCount = 0;
        foreach ($synchronization->getFollowUps() as $followUp) {
            $followUpSynchronization = $this->synchronizationMapper->find($followUp);
            $this->synchronize(synchronization: $followUpSynchronization, isTest: $isTest, force: $force);
            $followUpCount++;
        }

        $result['timing']['stages']['follow_ups'] = [
            'duration_ms' => round((microtime(true) - $stageStartTime) * 1000, 2),
            'description' => 'Executing follow-up synchronizations',
            'follow_ups_executed' => $followUpCount
        ];

        // Calculate total timing
        $result['timing']['total_ms'] = round((microtime(true) - $overallStartTime) * 1000, 2);

        // Add performance summary
        $objectsPerSecond = 0;
        if (isset($objectList) === true && count($objectList) > 0) {
            $objectsPerSecond = round(count($objectList) / ($result['timing']['total_ms'] / 1000), 2);
        }
        $result['timing']['summary'] = [
            'slowest_stage' => $this->getSlowestStage($result['timing']['stages']),
            'efficiency_ratio' => $this->calculateEfficiencyRatio($result['timing']['stages']),
            'objects_per_second' => $objectsPerSecond
        ];

        $log->setResult($result);

        if ($rateLimitException !== null) {
            $log->setMessage($rateLimitException->getMessage());
            $this->synchronizationLogMapper->update($log);

            throw new TooManyRequestsHttpException(
                $rateLimitException->getMessage(),
                429,
                $rateLimitException->getHeaders()
            );
        }

        $synchronization->setTargetLastSynced(new DateTime());
        $this->synchronizationMapper->update($synchronization);

        return $log;
    }


	/**
	 * Synchronizes a given synchronization (or a complete source).
	 *
	 * @param Synchronization $synchronization
	 * @param bool|null $isTest False by default, currently added for synchronziation-test endpoint
	 * @param bool|null $force False by default, if true, the object will be updated regardless of changes
	 * @param array|\OCA\OpenRegister\Db\ObjectEntity|null $object Object to synchronize, updated by reference
	 * @param string|null $mutationType If dealing with single object synchronization, the type of the mutation that will be handled, 'create', 'update' or 'delete'. Used for syncs to extern sources.
	 * @param string|null $source The source to synchronize, if not provided, the synchronization's source will be used
	 * @param array|null $data The data to add to synchronize, if not provided, the synchronization's data will be used
	 *
	 * @return array|SynchronizationContract|array|null
	 * @throws ContainerExceptionInterface
	 * @throws NotFoundExceptionInterface
	 * @throws GuzzleException
	 * @throws LoaderError
	 * @throws SyntaxError
	 * @throws MultipleObjectsReturnedException
	 * @throws \OCP\DB\Exception
	 * @throws Exception
	 * @throws TooManyRequestsHttpException
	 */
	public function synchronize(
		Synchronization $synchronization,
		?bool $isTest = false,
		?bool $force = false,
        array|\OCA\OpenRegister\Db\ObjectEntity|null &$object = null,
		?string $mutationType = null,
		?string $source = null,
		?array $data = null,
        ?FlowToken &$flowToken = null,
	): array|SynchronizationContract|null
	{
        if($flowToken === null) {
            $flowToken = new FlowToken();
        }

		if ($mutationType !== null && in_array($mutationType, $this::VALID_MUTATION_TYPES) === false) {
			throw new Exception(sprintf('Invalid mutation type: %s given. Allowed mutation types are: %s', $mutationType, implode(', ', $this::VALID_MUTATION_TYPES)));
		}


        // Start execution time measurement
        $startTime = microtime(true);

        // Prepare initial log array
        $log = [
            'synchronizationId' => $synchronization->getUuid(),
            'result' => [
                'objects' => [
                    'found' => 0,
                    'skipped' => 0,
                    'created' => 0,
                    'updated' => 0,
                    'deleted' => 0,
                    'invalid' => 0
                ],
                'contracts' => [],
                'logs' => []
            ],
            'test' => $isTest,
            'force' => $force,
            'expires' => $this->calculateExpires($this->errorRetention)
        ];


        // Shortcut for intern-to-extern sync
        if ($synchronization->getSourceType() === 'register/schema' && $object !== null) {
            // lets always create the log entry first, because we need its uuid later on for contractLogs
            $log['result']['type'] = 'internToExtern';
            $log = $this->synchronizationLogMapper->createFromArray($log);
            return $this->synchronizeInternToExtern(
                synchronization: $synchronization,
                object: $object,
                log: $log,
                flowToken: $flowToken,
                force: $force,
                mutationType: $mutationType,
            );
        }

        $log['result']['type'] = 'externToIntern';

        // lets always create the log entry first, because we need its uuid later on for contractLogs
		$log = $this->synchronizationLogMapper->createFromArray($log);

        // Handle full extern-to-intern sync
        $log = $this->synchronizeExternToIntern(
            synchronization: $synchronization,
            log: $log,
            flowToken: $flowToken,
            isTest: $isTest,
            force: $force,
            source: $source,
            data: $data,
            mutationType: $mutationType
        );

        // Finalize log
        $executionTime = round((microtime(true) - $startTime) * 1000);
        $log->setExecutionTime($executionTime);
        $log->setMessage('Success');
        $log->setExpires($this->calculateExpires($this->successRetention, $this->successRetention));
        $this->synchronizationLogMapper->update($log);

        return $log->jsonSerialize();
    }

	/**
	 * Gets id from object as is in the origin
	 *
	 * @param Synchronization $synchronization
	 * @param array $object
	 *
	 * @return string|int id
	 * @throws Exception
	 */
	private function getOriginId(Synchronization $synchronization, array $object): int|string
	{
		// Default ID position is 'id' if not specified in source config
		$originIdPosition = 'id';
		$sourceConfig = $synchronization->getSourceConfig();

		// Check if a custom ID position is defined in the source configuration
		if (isset($sourceConfig['idPosition']) === true && empty($sourceConfig['idPosition']) === false) {
			// Override default with custom ID position from config
			$originIdPosition = $sourceConfig['idPosition'];
		}

		// Create Dot object for easy access to nested array values
		$objectDot = new Dot($object);

		// Try to get the ID value from the specified position in the object
		$originId = $objectDot->get($originIdPosition);

		// If no ID was found at the specified position, throw an error
		if ($originId === null) {
			throw new Exception('Could not find origin id in object for key: ' . $originIdPosition);
		}

		// Return the found ID value
		return $originId;
	}

	/**
	 * Fetch an object from a specific endpoint.
	 *
	 * @param Synchronization $synchronization The synchronization containing the source.
	 * @param string $endpoint The endpoint to request to fetch the desired object.
	 * @param string|int|null $source The source to request if object is in other source than synchronization.
	 *
	 * @return array The resulting object.
	 *
	 * @throws GuzzleException
	 * @throws LoaderError
	 * @throws SyntaxError
	 * @throws \OCP\DB\Exception
	 */
	public function getObjectFromSource(Synchronization $synchronization, string $endpoint, string|int|null $source = null): array
	{
		$sourceId = $synchronization->getSourceId();

		// If source passed down used that instead.
		if ($source !== null) {
			$sourceId = $source;
		}

		$source = $this->sourceMapper->find(id: $sourceId);

		// Let's get the source config
		$sourceConfig = $this->callService->applyConfigDot($synchronization->getSourceConfig());

		$config = [];
		if (empty($sourceConfig['headers']) === false) {
			$config['headers'] = $sourceConfig['headers'];
		}
		if (empty($sourceConfig['query']) === false) {
			$config['query'] = $sourceConfig['query'];
		}

		if (str_starts_with($endpoint, $source->getLocation()) === true) {
			$endpoint = str_replace(search: $source->getLocation(), replace: '', subject: $endpoint);
		}

		// Make the initial API call, read denotes that we call an endpoint for a single object (for config variations).
		$response = $this->callService->call(source: $source, endpoint: $endpoint, config: $config, read: true)->getResponse();

		return json_decode($response['body'], true);
	}

	/**
	 * Fetches additional data for a given object based on the synchronization configuration.
	 *
	 * This method retrieves extra data using either a dynamically determined endpoint from the object
	 * or a statically defined endpoint in the configuration. The extra data can be merged with the original
	 * object or returned as-is, based on the provided configuration.
	 *
	 * @param Synchronization $synchronization The synchronization instance containing configuration details.
	 * @param array $extraDataConfig The configuration array specifying how to retrieve and handle the extra data:
	 *      - EXTRA_DATA_DYNAMIC_ENDPOINT_LOCATION: The key to retrieve the dynamic endpoint from the object.
	 *      - EXTRA_DATA_STATIC_ENDPOINT_LOCATION: The statically defined endpoint.
	 *      - KEY_FOR_EXTRA_DATA_LOCATION: The key under which the extra data should be returned.
	 *      - MERGE_EXTRA_DATA_OBJECT_LOCATION: Boolean flag indicating whether to merge the extra data with the object.
	 * @param array $object The original object for which extra data needs to be fetched.
	 * @param string|null $originId
	 *
	 * @return array The original object merged with the extra data, or the extra data itself based on the configuration.
	 *
	 * @throws Exception|GuzzleException If both dynamic and static endpoint configurations are missing or the endpoint cannot be determined.
	 */
	private function fetchExtraDataForObject(
		Synchronization $synchronization,
		array $extraDataConfig,
		array $object, ?string
		$originId = null
	): array
	{
		if (isset($extraDataConfig[$this::EXTRA_DATA_DYNAMIC_ENDPOINT_LOCATION]) === false && isset($extraDataConfig[$this::EXTRA_DATA_STATIC_ENDPOINT_LOCATION]) === false) {
			return $object;
		}

		// Get endpoint from earlier fetched object.
		if (isset($extraDataConfig[$this::EXTRA_DATA_DYNAMIC_ENDPOINT_LOCATION]) === true) {
			$dotObject = new Dot($object);
			$endpoint = $dotObject->get($extraDataConfig[$this::EXTRA_DATA_DYNAMIC_ENDPOINT_LOCATION] ?? null);
		}

		// Get endpoint static defined in config.
		if (isset($extraDataConfig[$this::EXTRA_DATA_STATIC_ENDPOINT_LOCATION]) === true) {

			if ($originId === null) {
				$originId = $this->getOriginId($synchronization, $object);
			}

			if (isset($extraDataConfig['endpointIdLocation']) === true) {
				$dotObject = new Dot($object);
				$originId = $dotObject->get($extraDataConfig['endpointIdLocation']);
			}


			$endpoint = $extraDataConfig[$this::EXTRA_DATA_STATIC_ENDPOINT_LOCATION];

			if ($originId === null) {
				$originId = $this->getOriginId($synchronization, $object);
			}

			$endpoint = str_replace(search: '{{ originId }}', replace: $originId, subject: $endpoint);
			$endpoint = str_replace(search: '{{originId}}', replace: $originId, subject: $endpoint);

			if (isset($extraDataConfig['subObjectId']) === true) {
				$objectDot = new Dot($object);
				$subObjectId = $objectDot->get($extraDataConfig['subObjectId']);
				if ($subObjectId !== null) {
					$endpoint = str_replace(search: '{{ subObjectId }}', replace: $subObjectId, subject: $endpoint);
					$endpoint = str_replace(search: '{{subObjectId}}', replace: $subObjectId, subject: $endpoint);
				}
			}
		}

		if (!$endpoint) {
			throw new Exception(
				sprintf(
					'Could not get static or dynamic endpoint, object: %s',
					json_encode($object)
				)
			);
		}

        $sourceConfig = $synchronization->getSourceConfig();
        if (isset($extraDataConfig[$this::UNSET_CONFIG_KEY_LOCATION]) === true && isset($sourceConfig[$extraDataConfig[$this::UNSET_CONFIG_KEY_LOCATION]]) === true) {
            unset($sourceConfig[$extraDataConfig[$this::UNSET_CONFIG_KEY_LOCATION]]);
            $synchronization->setSourceConfig($sourceConfig);
        }

		$source = null;
		if (isset($extraDataConfig['source']) === true && is_scalar($extraDataConfig['source']) === true) {
			$source = $extraDataConfig['source'];
		}

        $extraData = $this->getObjectFromSource(synchronization: $synchronization, endpoint: $endpoint, source: $source);

		// Temporary fix,
		if (isset($extraDataConfig['extraDataConfigPerResult']) === true) {

			$results = $extraData;
			if (isset($extraDataConfig['resultsLocation']) === true) {
				$dotObject = new Dot($extraData);
				$results = $dotObject->get($extraDataConfig['resultsLocation']);
			}

			foreach ($results as $key => $result) {
				$results[$key] = $this->fetchExtraDataForObject(synchronization: $synchronization, extraDataConfig: $extraDataConfig['extraDataConfigPerResult'], object: $result, originId: $originId);
			}

			$extraData = $results;
		}

		// Set new key if configured.
		if (isset($extraDataConfig[$this::KEY_FOR_EXTRA_DATA_LOCATION]) === true) {
			$extraData = [$extraDataConfig[$this::KEY_FOR_EXTRA_DATA_LOCATION] => $extraData];
		}

		// Merge with earlier fetchde object if configured.
		if (isset($extraDataConfig[$this::MERGE_EXTRA_DATA_OBJECT_LOCATION]) === true && ($extraDataConfig[$this::MERGE_EXTRA_DATA_OBJECT_LOCATION] === true || $extraDataConfig[$this::MERGE_EXTRA_DATA_OBJECT_LOCATION] === 'true')) {
			return array_merge($object, $extraData);
		}

		return $extraData;
	}

	/**
	 * Fetches multiple extra data entries for an object based on the source configuration.
	 *
	 * This method iterates through a list of extra data configurations, fetches the additional data for each configuration,
	 * and merges it with the original object.
	 *
	 * @param Synchronization $synchronization The synchronization instance containing configuration details.
	 * @param array $sourceConfig The source configuration containing extra data retrieval settings.
	 * @param array $object The original object for which extra data needs to be fetched.
	 *
	 * @return array The updated object with all fetched extra data merged into it.
	 * @throws GuzzleException
	 */
	private function fetchMultipleExtraData(Synchronization $synchronization, array $sourceConfig, array $object): array
	{
		if (isset($sourceConfig[$this::EXTRA_DATA_CONFIGS_LOCATION]) === true) {
			foreach ($sourceConfig[$this::EXTRA_DATA_CONFIGS_LOCATION] as $extraDataConfig) {
				$object = array_merge($object, $this->fetchExtraDataForObject($synchronization, $extraDataConfig, $object));
			}
		}

		return $object;
	}

	/**
	 * Maps a given object using a source hash mapping configuration.
	 *
	 * This function retrieves a hash mapping configuration for a synchronization instance, if available,
	 * and applies it to the input object using the mapping service.
	 *
	 * @param Synchronization $synchronization The synchronization instance containing the hash mapping configuration.
	 * @param array $object The input object to be mapped.
	 *
	 * @return array|Exception The mapped object, or the original object if no mapping is found.
	 * @throws LoaderError
	 * @throws SyntaxError
	 */
	private function mapHashObject(Synchronization $synchronization, array $object): array|Exception
	{
		if (empty($synchronization->getSourceHashMapping()) === false) {
			try {
				$sourceHashMapping = $this->mappingMapper->find(id: $synchronization->getSourceHashMapping());
			} catch (DoesNotExistException $exception) {
				return new Exception($exception->getMessage());
			}

			// Execute mapping if found
			if ($sourceHashMapping) {
				return $this->mappingService->executeMapping(mapping: $sourceHashMapping, input: $object);
			}
		}

		return $object;
	}

	/**
	 * Deletes invalid objects associated with a synchronization.
	 *
	 * This function identifies and removes objects that are no longer valid or do not exist
	 * in the source data for a given synchronization. It compares the target IDs from the
	 * synchronization contract with the synchronized target IDs and deletes the unmatched ones.
	 *
	 * @param Synchronization $synchronization The synchronization entity to process.
	 * @param array|null $synchronizedTargetIds An array of target IDs that are still valid in the source.
     * @param bool $deleteRestriction Sets if the deletion of objects should be restricted to identifiers called in $data
     * @param array $data The data to be checked when $deleteRestriction is true for origin ids
	 *
	 * @return int The count of objects that were deleted.
	 * @throws ContainerExceptionInterface|NotFoundExceptionInterface|\OCP\DB\Exception If any database or object deletion errors occur during execution.
	 */
	public function deleteInvalidObjects(Synchronization $synchronization, ?array $synchronizedTargetIds = [], bool $deleteRestriction = false, array $data = []): int
	{
		$deletedObjectsCount = 0;
		$type = $synchronization->getTargetType();

		switch ($type) {
			case 'register/schema':

				$targetIdsToDelete = [];
				[$registerId, $schemaId] = explode(separator: '/', string: $synchronization->getTargetId());
				$allContracts = $this->synchronizationContractMapper->findAllBySynchronizationAndSchema(synchronizationId: $synchronization->getId(), schemaId: $schemaId);
				$allContractTargetIds = [];
                $allContractSourceIds = [];
				foreach ($allContracts as $contract) {
					if ($contract->getTargetId() !== null) {
						$allContractTargetIds[] = $contract->getTargetId();
                        $allContractSourceIds[$contract->getTargetId()] = $contract->getOriginId();
					}
				}

				// Initialize $synchronizedTargetIds as empty array if null
				if ($synchronizedTargetIds === null) {
					$synchronizedTargetIds = [];
				}

                // Check if we have contracts that became invalid or do not exist in the source anymore
                $targetIdsToDelete = array_diff($allContractTargetIds, $synchronizedTargetIds);
                if ($deleteRestriction === true) {
                    $encodedData = json_encode($data);
                    $targetIdsToDelete = array_filter($targetIdsToDelete, function(string|int $targetId) use ($encodedData, $allContractSourceIds) {
                        $sourceId = $allContractSourceIds[$targetId];
                        return str_contains($encodedData, $sourceId);
                    });
                }

				foreach ($targetIdsToDelete as $targetIdToDelete) {
					try {
						$synchronizationContract = $this->synchronizationContractMapper->findOnTarget(synchronization: $synchronization->getId(), targetId: $targetIdToDelete);
						if ($synchronizationContract === null) {
							continue;
						}
						$synchronizationContract = $this->updateTarget(synchronizationContract: $synchronizationContract, action: 'delete');
						$this->synchronizationContractMapper->update($synchronizationContract);
						$deletedObjectsCount++;
					} catch (DoesNotExistException $exception) {
						// @todo log
					}
				}
				break;
		}

		return $deletedObjectsCount;
	}

    /**
     * Recursively sort an associative array by key.
     *
     * @param $array mixed The array to sort.
     * @return bool Whether or not the sort is successful.
     */
    public function sortNestedArray(mixed &$array): bool
    {
        if (!is_array($array)) {
            return false;
        }
        ksort($array);
        foreach ($array as $k=> $v) {
            $this->sortNestedArray($array[$k]);
        }
        return true;
    }

    /**
     * Hash an object in a unified order, so the order in which keys are given does not influence the hash.
     *
     * @param array $object The object to hash.
     * @return string The object hash.
     */
    private function hashObject (array $object): string
    {
        $this->sortNestedArray($object);

        return md5(serialize($object));
    }

	/**
	 * Synchronize a contract
	 *
	 * @param SynchronizationContract $synchronizationContract
	 * @param Synchronization|null $synchronization
	 * @param array $object
	 * @param bool|null $isTest False by default, currently added for synchronization-test endpoint
	 * @param bool|null $force False by default, if true, the object will be updated regardless of changes
	 * @param SynchronizationLog|null $log The log to update
	 * @param string|null $mutationType If dealing with single object synchronization, the type of the mutation that will be handled, 'create', 'update' or 'delete'. Used for syncs to extern sources.
     *
	 * @return SynchronizationContract|Exception|array
	 * @throws ContainerExceptionInterface
	 * @throws NotFoundExceptionInterface
	 * @throws LoaderError
	 * @throws SyntaxError
	 * @throws GuzzleException
	 */
	public function synchronizeContract(
		SynchronizationContract $synchronizationContract,
        Synchronization $synchronization = null,
        FlowToken &$flowToken,
        array &$object = [],
        ?bool $isTest = false,
        ?bool $force = false,
        ?SynchronizationLog $log = null,
		?string $mutationType = null
		): SynchronizationContract|Exception|array
	{
		$contractLog = null;

		// We are doing something so lets log it
        if ($synchronizationContract->getId() !== null) {
            $contractLog = $this->synchronizationContractLogMapper->createFromArray(
                [
                    'synchronizationId' => $synchronization->getId(),
                    'synchronizationContractId' => $synchronizationContract->getId(),
                    'source' => $object,
                    'test' => $isTest,
                    'force' => $force,
                    'expiry' => $this->calculateExpires($this->errorContractRetention)
                ]
            );
        }

		if (isset($contractLog) === true) {
			$contractLog->setSynchronizationLogId($log->getId());
		}

        $flowToken->setSyncInputOriginal($object);

		$sourceConfig = $this->callService->applyConfigDot($synchronization->getSourceConfig());

		// Check if extra data needs to be fetched
        // If not fetched before conditions, fetch now
        if (isset($sourceConfig[$this::EXTRA_DATA_BEFORE_CONDITIONS_LOCATION]) === false || ($sourceConfig[$this::EXTRA_DATA_BEFORE_CONDITIONS_LOCATION] !== true && $sourceConfig[$this::EXTRA_DATA_BEFORE_CONDITIONS_LOCATION] !== 'true')) {
		    $object = $this->fetchMultipleExtraData(synchronization: $synchronization, sourceConfig: $sourceConfig, object: $object);
        }

        $flowToken->setSyncOutputAmended($object);

		// Get mapped hash object (some fields can make it look the object has changed even if it hasn't)
		$hashObject = $this->mapHashObject(synchronization: $synchronization, object: $object);
		// Let create a source hash for the object
		$originHash = $this->hashObject($hashObject);

		// If no source target mapping is defined, use original object
		if (empty($synchronization->getSourceTargetMapping()) === true) {
            $sourceTargetMapping = null;
		} else {
			try {
				$sourceTargetMapping = $this->mappingMapper->find(id: $synchronization->getSourceTargetMapping());
			} catch (DoesNotExistException $exception) {
				return new Exception($exception->getMessage());
			}
		}

        // Let's prevent pointless updates by checking:
        // 1. If the origin hash matches (object hasn't changed)
        // 2. If the synchronization config hasn't been updated since last check
        // 3. If source target mapping exists, check it hasn't been updated since last check
        // 4. If target ID and hash exist (object hasn't been removed from target)
        // 5. Force parameter is false (otherwise always continue with update)
		if (
            $force === false &&
            $originHash === $synchronizationContract->getOriginHash() &&
            $synchronization->getUpdated() < $synchronizationContract->getSourceLastChecked() &&
            ($sourceTargetMapping === null ||
             $sourceTargetMapping->getUpdated() < $synchronizationContract->getSourceLastChecked()) &&
            $synchronizationContract->getTargetId() !== null &&
            $synchronizationContract->getTargetHash() !== null
            ) {
			// We checked the source so let log that
			$synchronizationContract->setSourceLastChecked(new DateTime());
            $contractLog->setExpires($this->calculateExpires($this->successRetention));
			// The object has not changed and neither config nor mapping have been updated since last check
			if (isset($contractLog) === true) {
				$contractLog = $this->synchronizationContractLogMapper->update($contractLog);
			}
			return [
				'log' => isset($contractLog) === true ? $contractLog->jsonSerialize() : null,
				'contract' => $synchronizationContract->jsonSerialize(),
				'resultAction' => 'skip'
			];
		}

		// The object has changed, oke let do mappig and set metadata
		$synchronizationContract->setOriginHash($originHash);
		$synchronizationContract->setSourceLastChanged(new DateTime());
		$synchronizationContract->setSourceLastChecked(new DateTime());

        // Execute mapping if found
		$objectBeforeMapping = $object;
        if ($sourceTargetMapping) {
            $flowToken->setSyncOutputOriginal($object);
            $object = $this->mappingService->executeMapping(mapping: $sourceTargetMapping, input: $object);
            $flowToken->setSyncOutputAmended($object);
        }

        if (isset($contractLog) === true) {
		    $contractLog->setTarget($object);
        }

        $object = $this->replaceRelatedOriginIds(object: $object, config: $sourceConfig['idsToReplaceWithTargetIdsBeforeRules'] ?? [], replaceIdWithTargetId: true);
        $flowToken->setSyncOutputAmended($object);

        if ($synchronization->getActions() !== []) {
            $object = $this->processRules(synchronization: $synchronization, data: $object, timing: 'before', flowToken: $flowToken);
            $flowToken->setSyncOutputAmended($object);
        }

            // set the target hash
        $targetHash = md5(serialize($object));

        $synchronizationContract->setTargetHash($targetHash);
		$synchronizationContract->setTargetLastChanged(new DateTime());
		$synchronizationContract->setTargetLastSynced(new DateTime());
		$synchronizationContract->setSourceLastSynced(new DateTime());


		// Handle synchronization based on test mode
		if ($isTest === true) {
			// Return test data without updating target
<<<<<<< HEAD
			$contractLog->setTargetResult('test');
            $contractLog->setExpires($this->calculateExpires($this->successRetention));
			$contractLog = $this->synchronizationContractLogMapper->update($contractLog);
=======
			if (isset($contractLog) === true) {
				$contractLog->setTargetResult('test');
				$contractLog = $this->synchronizationContractLogMapper->update($contractLog);
			}
>>>>>>> c5659f4b
			return [
				'log' => isset($contractLog) === true ? $contractLog->jsonSerialize() : null,
				'contract' => $synchronizationContract->jsonSerialize(),
				'resultAction' => 'skip'
			];
		}

		// Update target and create log when not in test mode
		$synchronizationContract = $this->updateTarget(
			synchronizationContract: $synchronizationContract,
			targetObject: $object,
			mutationType: $mutationType
		);

        if ($synchronization->getTargetType() === 'register/schema') {
            [$registerId, $schemaId] = explode(separator: '/', string: $synchronization->getTargetId());
            $this->processRules(synchronization: $synchronization, data: array_merge($object, ['_objectBeforeMapping' => $objectBeforeMapping]), timing: 'after', objectId: $synchronizationContract->getTargetId(), registerId: $registerId, schemaId: $schemaId, flowToken: $flowToken);
        } else if ($synchronization->getTargetType() === 'api' && $synchronization->getSourceType() === 'register/schema') {
            [$registerId, $schemaId] = explode(separator: '/', string: $synchronization->getSourceId());
            $this->processRules(synchronization: $synchronization, data: array_merge($object, ['_objectBeforeMapping' => $objectBeforeMapping]), timing: 'after', objectId: $synchronizationContract->getSourceId(), registerId: $registerId, schemaId: $schemaId, flowToken: $flowToken);
		}


		// Create log entry for the synchronization
        if (isset($contractLog) === true) {
		    $contractLog->setTargetResult($synchronizationContract->getTargetLastAction());
            $contractLog->setExpires($this->calculateExpires($this->successRetention));
		    $contractLog = $this->synchronizationContractLogMapper->update($contractLog);
        }

        if ($synchronizationContract->getId()) {
            $synchronizationContract = $this->synchronizationContractMapper->update($synchronizationContract);
        } else {
            if ($synchronizationContract->getUuid() === null) {
                $synchronizationContract->setUuid(Uuid::v4());
            }
            $synchronizationContract = $this->synchronizationContractMapper->insertOrUpdate($synchronizationContract);
        }

		return [
			'log' => $contractLog ? $contractLog->jsonSerialize() : [],
			'contract' => $synchronizationContract->jsonSerialize(),
			'resultAction' => 'update' // /create
		];
	}

	/**
	 * Updates or deletes a target object in the Open Register system.
	 *
	 * This method updates a target object associated with a synchronization contract
	 * or deletes it based on the specified action. It extracts the register and schema
	 * from the target ID and performs the corresponding operation using the object service.
	 *
	 * @param SynchronizationContract $synchronizationContract The synchronization contract being updated.
	 * @param Synchronization $synchronization The synchronization entity containing the target ID.
	 * @param array|null $targetObject An optional array containing the data for the target object. Defaults to an empty array.
	 * @param string|null $action The action to perform: 'save' (default) to update or 'delete' to remove the target object.
	 *
	 * @return SynchronizationContract The updated synchronization contract with the modified target ID.
	 * @throws ContainerExceptionInterface|NotFoundExceptionInterface If an error occurs while interacting with the object service or processing the data.
	 */
	private function updateTargetOpenRegister(SynchronizationContract $synchronizationContract, Synchronization $synchronization, ?array &$targetObject = [], ?string $action = 'save'): SynchronizationContract
	{
		// Setup the object service
		$objectService = $this->containerInterface->get('OCA\OpenRegister\Service\ObjectService');
		$sourceConfig = $this->callService->applyConfigDot($synchronization->getSourceConfig());

		// if we already have an id, we need to get the object and update it
		if ($synchronizationContract->getTargetId() !== null) {
			$targetObject['id'] = $synchronizationContract->getTargetId();
		}

		if (isset($sourceConfig['subObjects']) === true) {
			$targetObject = $this->updateIdsOnSubObjects(subObjectsConfig: $sourceConfig['subObjects'], synchronizationId: $synchronization->getId(), targetObject: $targetObject);
		}

		// Extract register and schema from the targetId
		// The targetId needs to be filled in as: {registerId} + / + {schemaId} for example: 1/1
		$targetId = $synchronization->getTargetId();
		list($register, $schema) = explode('/', $targetId);

		// Save the object to the target
		switch ($action) {
			case 'save':
				if (isset($targetObject['id']) === true && $synchronizationContract->getTargetId() === null) {
					$synchronizationContract->setTargetId($targetObject['id']);
				}

                $targetObject = $this->replaceRelatedOriginIds(object: $targetObject, config: $sourceConfig['originIdsToReplace'] ?? []);

				$target = $objectService->saveObject(register: $register, schema: $schema, object: $targetObject, uuid: $synchronizationContract->getTargetId());
				// Get the id form the target object
				$synchronizationContract->setTargetId($target->getUuid());

                //@TODO: Orphan cleanup is done also in the fetch file rule, this can be removed after a succesful test.
//				// Clean up orphaned files based on the attachments array
//				if (isset($targetObject['attachments']) && is_array($targetObject['attachments'])) {
//					try {
//						$deletedCount = $this->cleanupFilesFromAttachments($target->getUuid(), $targetObject['attachments']);
//						if ($deletedCount > 0) {
//							error_log("Cleaned up {$deletedCount} orphaned files for object {$target->getUuid()}");
//						}
//					} catch (Exception $e) {
//						error_log("Failed to cleanup orphaned files for object {$target->getUuid()}: " . $e->getMessage());
//					}
//				}

				// Handle sub-objects synchronization if sourceConfig is defined
				if (isset($sourceConfig['subObjects']) === true) {
					$targetObject = $objectService->renderEntity($target, ['all']);
					$this->updateContractsForSubObjects(subObjectsConfig: $sourceConfig['subObjects'], synchronizationId: $synchronization->getId(), targetObject: $targetObject);
				}

				// Set target last action based on whether we're creating or updating
				$synchronizationContract->setTargetLastAction($synchronizationContract->getTargetId() ? 'update' : 'create');
				break;
			case 'delete':
				$objectService->delete(object: ['id' => $synchronizationContract->getTargetId()]);
				$synchronizationContract->setTargetId(null);
				$synchronizationContract->setTargetLastAction('delete');
				break;
		}

		return $synchronizationContract;
	}

    /**
     * Recursively replaces 'originId' values with corresponding target IDs in the given object,
     * according to the provided config array. The config array defines which keys to traverse and replace with ObjectEntity uuids.
     *
     * The object can contain nested associative arrays (sub objects) or indexed arrays of associative arrays (array of multiple subobjects).
     * Only keys present in the config array are processed.
     * Beforehand the $object must be mapped so properties that are relations to other objects set as a 'originId' which are equal to existing originIds on SynchronizationContracts, so that we can take the targetId of
     * those found contracts so objects can be linked from earlier synchronizations.
     *
     * @param array $object                The object array to process (can be nested)
     * @param array $config                A nested config tree indicating which keys to process and replace.
     * @param bool  $replaceIdWithTargetId If we need to replace id with target id found by origin id if configured.
     *
     * @return array The processed data with 'originId' replaced with actual ObjectEntities their uuids where applicable.
     */
    public function replaceRelatedOriginIds(array $object, array $config, bool $replaceIdWithTargetId = false): array
    {
        foreach ($config as $key => $subConfig) {
            if (isset($object[$key]) === false) {
                continue;
            }

            if (
                is_array($object[$key]) === true &&
                $this->isAssociativeArray(reset($object[$key])) === true &&
                is_array($subConfig) === true
            ) {
                // It's a list of associative objects
                foreach ($object[$key] as $i => $item) {
                    if (is_array($item) === true) {
                        $object[$key][$i] = $this->replaceRelatedOriginIds(object: $item, config: $subConfig, replaceIdWithTargetId: $replaceIdWithTargetId);
                    }
                }

            } elseif ($this->isAssociativeArray($object[$key]) === true && is_array($subConfig) === true) {
                // Single nested associative object
                $object[$key] = $this->replaceRelatedOriginIds(object: $object[$key], config: $subConfig, replaceIdWithTargetId: $replaceIdWithTargetId);

            } elseif ($subConfig === 'true' && is_string($object[$key]) === true && $replaceIdWithTargetId === false) {
                // Leaf: value is a string, marked for replacement
            	$object[$key] = $this->replaceIdInString($object[$key]);
            }

            // Replace 'id' at this level if requested, demands originId to be set aswel
            if ($replaceIdWithTargetId === true && $key === 'id' && isset($object['originId']) && is_string($object['originId'])) {
                $targetId = $this->replaceIdInString($object['originId']);
                if ($targetId !== null && $targetId !== $object['originId']) {
                    $object['id'] = $targetId;
                }
            }

        }
        return $object;
    }

	/**
	 * Replaces a UUID within a string with a mapped target ID using the synchronization mapper.
	 *
	 * This method scans the input string for the first valid UUID (v4 or general format),
	 * validates it using Uuid::isValid(), and replaces only that UUID with the mapped target ID.
	 * If no valid UUID is found, the original string is returned unchanged.
	 *
	 * Examples:
	 * - '80c24f50-4dc9-4937-b99e-9c253b5dfe8a' → 'abc123'
	 * - 'https://example.com/entity/80c24f50-4dc9-4937-b99e-9c253b5dfe8a' → 'https://example.com/entity/abc123'
	 * - 'no-id-here' → 'no-id-here'
	 *
	 * @param string $value The string potentially containing a UUID to replace.
	 * @return string The string with the UUID replaced if found and valid, otherwise the original string.
	 */
    private function replaceIdInString(string $value): string
    {
        // First check if we already can find object with origin id as is.
        $targetId = $this->synchronizationContractMapper->findTargetIdByOriginId($value);
        if ($targetId !== null && $targetId !== $value) {
            return $targetId;
        }

        // If not a direct match, check for embedded UUID (used for uri relations)
        if (preg_match('/[0-9a-fA-F]{8}-[0-9a-fA-F]{4}-[0-9a-fA-F]{4}-[0-9a-fA-F]{4}-[0-9a-fA-F]{12}/', $value, $matches) && filter_var($value, FILTER_VALIDATE_URL)) {
            $originId = $matches[0];

            if (Uuid::isValid($originId) === true) {
                $targetId = $this->synchronizationContractMapper->findTargetIdByOriginId($originId);

                if ($targetId !== null && $targetId !== $originId) {
                    return str_replace($originId, $targetId, $value);
                }
            }
        }

        return $value;
    }

	/**
	 * Handles the synchronization of subObjects based on source configuration.
	 *
	 * @param array  $subObjectsConfig  The configuration for subObjects.
	 * @param string $synchronizationId The ID of the synchronization.
	 * @param array  $targetObject      The target object containing subObjects to be processed.
	 *
	 * @return void
	 */
	private function updateContractsForSubObjects(array $subObjectsConfig, string $synchronizationId,  array $targetObject): void
	{
		foreach ($subObjectsConfig as $propertyName => $subObjectConfig) {
			if (isset($targetObject[$propertyName]) === false) {
				continue;
			}

			$propertyData = $targetObject[$propertyName];

			// If property data is an array of subObjects, iterate and process
			if (is_array($propertyData) && $this->isAssociativeArray($propertyData)) {
				if (isset($propertyData['originId'])) {
					$this->processSyncContract($synchronizationId, $propertyData);
				}

				// Recursively process any nested subObjects within the associative array
				foreach ($propertyData as $key => $value) {
					if (is_array($value) === true && isset($subObjectConfig['subObjects']) === true) {
						$this->updateContractsForSubObjects($subObjectConfig['subObjects'], $synchronizationId, [$key => $value]);
					}
				}
			}

			// Process if it's an indexed array (list) of associative arrays
			if (is_array($propertyData) === true && !$this->isAssociativeArray($propertyData)) {
				foreach ($propertyData as $subObjectData) {
					if (is_array($subObjectData) === true && isset($subObjectData['originId']) === true) {
						$this->processSyncContract($synchronizationId, $subObjectData);
					}

					// Recursively process nested sub-objects
					if (is_array($subObjectData) === true && isset($subObjectConfig['subObjects']) === true) {
						$this->updateContractsForSubObjects($subObjectConfig['subObjects'], $synchronizationId, $subObjectData);
					}
				}
			}
		}
	}

	/**
	 * Processes a single synchronization contract for a subObject.
	 *
	 * @param string $synchronizationId The ID of the synchronization.
	 * @param array $subObjectData The data of the subObject to process.
	 *
	 * @return void
	 * @throws \OCP\DB\Exception
	 */
	private function processSyncContract(string $synchronizationId, array $subObjectData): void
	{
		$id = $subObjectData['id']['id']['id']['id'] ?? $subObjectData['id']['id']['id'] ?? $subObjectData['id']['id'] ?? $subObjectData['id'];
		$subContract = $this->synchronizationContractMapper->findByOriginId(
			originId: $subObjectData['originId']
		);

		if (!$subContract) {
			$subContract = new SynchronizationContract();
			$subContract->setSynchronizationId($synchronizationId);
			$subContract->setOriginId($subObjectData['originId']);
			$subContract->setTargetId($id);
			$subContract->setUuid(Uuid::V4());
			$subContract->setTargetHash(md5(serialize($subObjectData)));
			$subContract->setTargetLastChanged(new DateTime());
			$subContract->setTargetLastSynced(new DateTime());
			$subContract->setSourceLastSynced(new DateTime());

			$subContract = $this->synchronizationContractMapper->insert($subContract);
		} else {
			$subContract = $this->synchronizationContractMapper->updateFromArray(
				id: $subContract->getId(),
				object: [
					'synchronizationId' => $synchronizationId,
					'originId'   => $subObjectData['originId'],
					'targetId'   => $id,
					'targetHash' => md5(serialize($subObjectData)),
					'targetLastChanged' => new DateTime(),
					'targetLastSynced' => new DateTime(),
					'sourceLastSynced' => new DateTime()
				]
			);
		}

		$this->synchronizationContractLogMapper->createFromArray([
			'synchronizationId' => $subContract->getSynchronizationId(),
			'synchronizationContractId' => $subContract->getId(),
			'target' => $subObjectData,
			'expires' => $this->calculateExpires($this->successRetention, $this->successRetention),
		]);
	}

	/**
	 * Checks if an array is associative.
	 *
	 * @param mixed $array The array to check.
	 *
	 * @return bool True if the array is associative, false otherwise.
	 */
	private function isAssociativeArray(mixed $array): bool
	{
		// Check if the array is associative
		return (is_array($array) && count(array_filter(array_keys($array), 'is_string')) > 0);
	}

	/**
	 * Processes subObjects update their arrays with existing targetId's so OpenRegister can update the objects instead of duplicate them.
	 *
	 * @param array     $subObjectsConfig The configuration for subObjects.
	 * @param string    $synchronizationId The ID of the synchronization.
	 * @param array     $targetObject The target object containing subObjects to be processed.
	 * @param bool|null $parentIsNumericArray Whether the parent object is a numeric array (default false).
	 *
	 * @return array The updated target object with IDs updated on subObjects.
	 */
	private function updateIdsOnSubObjects(array $subObjectsConfig, string $synchronizationId, array $targetObject): array
	{
        $targetObject = $this->updateIdOnSubObject(synchronizationId: $synchronizationId, subObject: $targetObject);

        foreach ($targetObject as $propertyName => $value) {
            if (is_array($value) === false) {
                continue;
            }

            if ($this->isAssociativeArray($value) === true) {
                $targetObject[$propertyName] = $this->updateIdsOnSubObjects(subObjectsConfig: $subObjectsConfig, synchronizationId: $synchronizationId, targetObject: $value);
                continue;
            }

            if (is_array(reset($value)) === true && $this->isAssociativeArray(reset($value)) === true) {
                foreach ($value as $key => $subValue) {
                    if (is_array($subValue) === false) {
                        continue;
                    }

                    $targetObject[$propertyName][$key] = $this->updateIdsOnSubObjects(subObjectsConfig: $subObjectsConfig, synchronizationId: $synchronizationId, targetObject: $subValue);
                }
            }
        }

		return $targetObject;
	}

	/**
	 * Updates the ID of a single subObject based on its synchronization contract so OpenRegister can update the object .
	 *
	 * @param string $synchronizationId The ID of the synchronization.
	 * @param array $subObject The subObject to update.
	 *
	 * @return array The updated subObject with the ID set based on the synchronization contract.
	 * @throws MultipleObjectsReturnedException
	 * @throws \OCP\DB\Exception
	 */
	private function updateIdOnSubObject(string $synchronizationId, array $subObject): array
	{
		if (isset($subObject['originId']) === true) {
			$subObjectContract = $this->synchronizationContractMapper->findSyncContractByOriginId(
				synchronizationId: $synchronizationId,
				originId: $subObject['originId']
			);

			if ($subObjectContract !== null) {
				$subObject['id'] = $subObjectContract->getTargetId();
			}
		}

		return $subObject;
	}
	/**
	 * Write the data to the target
	 *
	 * @param SynchronizationContract $synchronizationContract
	 * @param array|null $targetObject
	 * @param string|null $action Determines what needs to be done with the target object, defaults to 'save'
	 * @param string|null $mutationType If dealing with single object synchronization, the type of the mutation that will be handled, 'create', 'update' or 'delete'. Used for syncs to extern sources.
	 *
	 * @return SynchronizationContract
	 * @throws ContainerExceptionInterface
	 * @throws GuzzleException
	 * @throws LoaderError
	 * @throws NotFoundExceptionInterface
	 * @throws SyntaxError
	 * @throws \OCP\DB\Exception
	 * @throws Exception
	 */
	public function updateTarget(SynchronizationContract $synchronizationContract, ?array &$targetObject = [], ?string $action = 'save', ?string $mutationType = null): SynchronizationContract
	{
		// The function can be called solo set let's make sure we have the full synchronization object
		if (isset($synchronization) === false) {
			$synchronization = $this->synchronizationMapper->find($synchronizationContract->getSynchronizationId());
		}

		// Let's check if we need to create or update
		$update = false;
		if ($synchronizationContract->getTargetId()) {
			$update = true;
		}

		$type = $synchronization->getTargetType();

        if ($mutationType === 'delete') {
            $action = 'delete';
        }

		switch ($type) {
			case 'register/schema':
				$synchronizationContract = $this->updateTargetOpenRegister(synchronizationContract: $synchronizationContract, synchronization: $synchronization, targetObject: $targetObject, action: $action);
				break;
			case 'api':
				$targetConfig = $synchronization->getTargetConfig();
				$synchronizationContract = $this->writeObjectToTarget(synchronization: $synchronization, contract: $synchronizationContract, endpoint: $targetConfig['endpoint'] ?? '', targetObject: $targetObject, mutationType: $mutationType);
				break;
			case 'database':
				//@todo: implement
				break;
			default:
				throw new Exception("Unsupported target type: $type");
		}

		return $synchronizationContract;
	}

	/**
	 * Get all the object from a source
	 *
	 * @param Synchronization $synchronization
	 * @param bool|null $isTest False by default, currently added for synchronziation-test endpoint
	 * @param array|null $data The data to add to synchronize, if not provided, the synchronization's data will be used
	 *
	 * @return array
	 * @throws ContainerExceptionInterface
	 * @throws GuzzleException
	 * @throws NotFoundExceptionInterface
	 * @throws \OCP\DB\Exception
	 */
	public function getAllObjectsFromSource(Synchronization $synchronization, ?bool $isTest = false, ?array $data = null): array
	{
		$objects = [];

		$type = $synchronization->getSourceType();


		switch ($type) {
            case 'register/schema':
                //@todo: implement
				break;
			case 'api':
				$objects = $this->getAllObjectsFromApi(synchronization: $synchronization, isTest: $isTest, data: $data);
				break;
			case 'database':
				//@todo: implement
				break;
		}

		return $objects;
	}

	/**
	 * Fetches all objects from an API source for a given synchronization.
	 *
	 * @param Synchronization $synchronization The synchronization object containing source information.
	 * @param bool|null $isTest If true, only a single object is returned for testing purposes.
	 * @param array|null $data The data to add to synchronize, if not provided, the synchronization's data will be used
	 *
	 * @return array An array of all objects retrieved from the API.
	 * @throws GuzzleException
	 * @throws LoaderError
	 * @throws SyntaxError
	 * @throws \OCP\DB\Exception
	 */
	public function getAllObjectsFromApi(Synchronization $synchronization, ?bool $isTest = false, ?array $data = null): array
	{
		//@todo this is an nuessesery db call, we should refactor this
		$source = $this->sourceMapper->find($synchronization->getSourceId());

		// Check rate limit before proceeding
		$this->checkRateLimit($source);

		// Extract source configuration
		$sourceConfig = $this->callService->applyConfigDot($synchronization->getSourceConfig()); // TODO; This is the second time this function is called in the synchonysation flow, needs further refactoring investigation
		$endpoint = $sourceConfig['endpoint'] ?? '';
		$headers = $sourceConfig['headers'] ?? [];
		$query = $sourceConfig['query'] ?? [];
        $usesPagination = true;
        if (isset($sourceConfig['usesPagination']) === true) {
            $usesPagination = filter_var($sourceConfig['usesPagination'], FILTER_VALIDATE_BOOLEAN, FILTER_NULL_ON_FAILURE);
        }

        if ($sourceConfig['resultsPosition'] === '_object') {
            $usesPagination = false;
        }

		$config = [];
		if (empty($headers) === false) {
			$config['headers'] = $headers;
		}
		if (empty($query) === false) {
			$config['query'] = $query;
		}

		if (isset($sourceConfig['useDataAsRequestBody']) === true) {
			$useDataAsRequestBody = $sourceConfig['useDataAsRequestBody'];
		} else {
			$useDataAsRequestBody = null;
		}

		if ($useDataAsRequestBody === '#') {
			$config['body'] = json_encode($data);
		} else if (empty($useDataAsRequestBody) === false) {
			$config['body'] = json_encode((new Dot($data))->get($useDataAsRequestBody));
		}

		$currentPage = 1;

		// Start with the current page
        if ($source->getRateLimitLimit() !== null) {
            $currentPage = $synchronization->getCurrentPage() ?? 1;
        }

		// Fetch all pages recursively
		$objects = $this->fetchAllPages(
			source: $source,
			endpoint: $endpoint,
			config: $config,
			synchronization: $synchronization,
			currentPage: $currentPage,
			isTest: $isTest,
            usesPagination: $usesPagination
		);

		if (array_is_list($objects) === false) {
			$objects = [$objects];
		}

		// Merge additional data into each object if $data is provided
		if ($data !== null
			&& empty($data) === false
			&& $useDataAsRequestBody === false
		) {
			foreach ($objects as &$object) {
				$object = array_merge($object, $data);
			}
		}

		// Reset the current page after synchronization if not a test
		if ($isTest === false) {
			$synchronization->setCurrentPage(1);
			$this->synchronizationMapper->update($synchronization);
		}

		return $objects;
	}

	/**
	 * Recursively fetches all pages of data from the API.
	 *
	 * @param Source $source The source object containing rate limit and configuration details.
	 * @param string $endpoint The API endpoint to fetch data from.
	 * @param array $config Configuration for the API call (e.g., headers and query parameters).
	 * @param Synchronization $synchronization The synchronization object containing state information.
	 * @param int $currentPage The current page number for pagination.
	 * @param bool $isTest If true, stops after fetching the first object from the first page.
	 * @param bool $usesNextEndpoint If true, doesnt use normal pagination but next endpoint.
	 *
	 * @return array An array of objects retrieved from the API.
	 * @throws GuzzleException
	 * @throws TooManyRequestsHttpException
	 * @throws LoaderError
	 * @throws SyntaxError
	 * @throws \OCP\DB\Exception
	 */
	/**
	 * Fetches all pages from a paginated API endpoint with optimized sequential processing.
	 *
	 * This method uses an optimized approach to fetch paginated data more efficiently
	 * than the original recursive implementation, reducing overhead and improving performance.
	 *
	 * @param Source $source The data source configuration
	 * @param string $endpoint The API endpoint to fetch from
	 * @param array $config The request configuration
	 * @param Synchronization $synchronization The synchronization context
	 * @param int $currentPage The starting page number
	 * @param bool $isTest Whether this is a test run (returns only first object)
	 * @param bool|null $usesNextEndpoint Whether the API uses next endpoint URLs
	 * @param bool $usesPagination Whether pagination is enabled
	 *
	 * @return array Combined objects from all pages
	 * @throws TooManyRequestsHttpException When rate limit is exceeded
	 */
	private function fetchAllPages(Source $source, string $endpoint, array $config, Synchronization $synchronization, int $currentPage, bool $isTest = false, ?bool $usesNextEndpoint = null, ?bool $usesPagination = true): array
	{
		// Return objects if we don't paginate
		if ($usesPagination === false) {
			return $this->fetchSinglePage($source, $endpoint, $config, $synchronization);
		}

		// Use optimized sequential fetching (much faster than the original recursive approach)
		return $this->fetchAllPagesOptimized($source, $endpoint, $config, $synchronization, $currentPage, $isTest, $usesNextEndpoint);
	}

	/**
	 * Fetches all pages using an optimized sequential approach.
	 *
	 * This method eliminates the recursive overhead of the original implementation
	 * and uses a simple iterative approach that's much faster and more reliable.
	 *
	 * @param Source $source The data source configuration
	 * @param string $endpoint The API endpoint to fetch from
	 * @param array $config The request configuration
	 * @param Synchronization $synchronization The synchronization context
	 * @param int $currentPage The starting page number
	 * @param bool $isTest Whether this is a test run
	 * @param bool|null $usesNextEndpoint Whether the API uses next endpoint URLs
	 *
	 * @return array Combined objects from all pages
	 * @throws TooManyRequestsHttpException When rate limit is exceeded
	 */
	private function fetchAllPagesOptimized(Source $source, string $endpoint, array $config, Synchronization $synchronization, int $currentPage, bool $isTest = false, ?bool $usesNextEndpoint = null): array
	{
		$allObjects = [];
		$currentEndpoint = $endpoint;
		$sourceConfig = $synchronization->getSourceConfig();
		$maxPages = $sourceConfig['maxPages'] ?? $this::DEFAULT_MAX_PAGES;
		$pageCount = 0;

		for ($i = 0; $i < $maxPages; $i++) {
			// Fetch the current page
			$pageObjects = $this->fetchSinglePage($source, $currentEndpoint, $config, $synchronization);
			$pageCount++;

			// If test mode is enabled, return only the first object from the first page
			if ($isTest === true && empty($pageObjects) === false) {
				return [$pageObjects[0]];
			}

			// If no objects found, we've reached the end
			if (empty($pageObjects) === true) {
				break;
			}

			// Add objects to our collection
			$allObjects = array_merge($allObjects, $pageObjects);

			// Determine the next page URL/config
			$nextInfo = $this->getNextPageInfo($source, $currentEndpoint, $config, $synchronization, $currentPage, $usesNextEndpoint);

			if ($nextInfo === null) {
				// No more pages
				break;
			}

			// Update for next iteration
			$currentEndpoint = $nextInfo['endpoint'];
			$config = $nextInfo['config'];
			$currentPage = $nextInfo['page'];
			$usesNextEndpoint = $nextInfo['usesNextEndpoint'];

			// Update synchronization current page
			$synchronization->setCurrentPage($currentPage);
			$this->synchronizationMapper->update($synchronization);
		}

		return $allObjects;
	}

	/**
	 * Gets information for the next page in pagination.
	 *
	 * This method determines the next page URL and configuration based on the current
	 * page response and pagination pattern.
	 *
	 * @param Source $source The data source configuration
	 * @param string $currentEndpoint The current page endpoint
	 * @param array $config The current request configuration
	 * @param Synchronization $synchronization The synchronization context
	 * @param int $currentPage The current page number
	 * @param bool|null $usesNextEndpoint Whether the API uses next endpoint URLs
	 *
	 * @return array|null Next page information or null if no more pages
	 */
	private function getNextPageInfo(Source $source, string $currentEndpoint, array $config, Synchronization $synchronization, int $currentPage, ?bool $usesNextEndpoint = null): ?array
	{
		// Make a call to get the current page response for pagination analysis
		$callLog = $this->callService->call(source: $source, endpoint: $currentEndpoint, config: $config);
		$response = $callLog->getResponse();

		if ($response === null) {
			return null;
		}

		$result = json_decode($response['body'], true);
		if (empty($result)) {
			return null;
		}

		// Determine pagination method if not already known
		if ($usesNextEndpoint === null && array_key_exists('next', $result)) {
			$usesNextEndpoint = true;
		}

		if ($usesNextEndpoint === true) {
			// Use next endpoint URL pagination
			$nextEndpoint = $this->getNextEndpoint(body: $result, url: $source->getLocation());
			if ($nextEndpoint === null || $nextEndpoint === $currentEndpoint) {
				return null; // No more pages
			}

			return [
				'endpoint' => $nextEndpoint,
				'config' => $config,
				'page' => $currentPage + 1,
				'usesNextEndpoint' => true
			];
		} else {
			// Use page number pagination
			$nextPage = $currentPage + 1;
			$nextConfig = $this->getNextPage(config: $config, sourceConfig: $synchronization->getSourceConfig(), currentPage: $nextPage);

			return [
				'endpoint' => $currentEndpoint, // Base endpoint stays the same
				'config' => $nextConfig,
				'page' => $nextPage,
				'usesNextEndpoint' => false
			];
		}
	}

	/**
	 * Fetches a single page synchronously.
	 *
	 * This method handles the actual HTTP request and response parsing for a single page,
	 * used both in parallel and sequential fetching scenarios.
	 *
	 * @param Source $source The data source configuration
	 * @param string $endpoint The page endpoint to fetch
	 * @param array $config The request configuration
	 * @param Synchronization $synchronization The synchronization context
	 *
	 * @return array Objects from the page
	 * @throws TooManyRequestsHttpException When rate limit is exceeded
	 */
	private function fetchSinglePage(Source $source, string $endpoint, array $config, Synchronization $synchronization): array
	{
		// Make the API call
		$callLog = $this->callService->call(source: $source, endpoint: $endpoint, config: $config);
		$response = $callLog->getResponse();

		// Check for rate limiting
		if ($response === null && $callLog->getStatusCode() === 429) {
			throw new TooManyRequestsHttpException(
				message: "Rate Limit on Source exceeded.",
				code: 429,
				headers: $this->getRateLimitHeaders($source)
			);
		}

		if ($response === null) {
			return [];
		}

		$body = $response['body'];

		// Try parsing the response body in different formats, starting with JSON
		$result = json_decode($body, true);

		// If JSON parsing failed, try XML
		if (empty($result) === true) {
			libxml_use_internal_errors(true);
			$xml = simplexml_load_string($body, "SimpleXMLElement", LIBXML_NOCDATA);

			if ($xml !== false) {
				$result = $this->xmlToArray($xml);
			}
		}

		if (empty($result) === true) {
			return [];
		}

		// Process and return the objects from this page
		return $this->getAllObjectsFromArray(array: $result, synchronization: $synchronization);
	}

	/**
	 * Fallback method for sequential page fetching.
	 *
	 * This method provides the original sequential fetching behavior as a fallback
	 * when parallel fetching fails or is not suitable.
	 *
	 * @param Source $source The data source configuration
	 * @param string $endpoint The API endpoint to fetch from
	 * @param array $config The request configuration
	 * @param Synchronization $synchronization The synchronization context
	 * @param int $currentPage The starting page number
	 * @param bool $isTest Whether this is a test run
	 * @param bool|null $usesNextEndpoint Whether the API uses next endpoint URLs
	 *
	 * @return array Combined objects from all pages
	 */
	private function fetchAllPagesSequential(Source $source, string $endpoint, array $config, Synchronization $synchronization, int $currentPage, bool $isTest = false, ?bool $usesNextEndpoint = null): array
	{
		$allObjects = [];
		$currentEndpoint = $endpoint;
		$maxPages = 50; // Safety limit

		for ($i = 0; $i < $maxPages; $i++) {
			$pageObjects = $this->fetchSinglePage($source, $currentEndpoint, $config, $synchronization);

			// If test mode is enabled, return only the first object
			if ($isTest === true && !empty($pageObjects)) {
				return [$pageObjects[0]];
			}

			if (empty($pageObjects)) {
				break;
			}

			$allObjects = array_merge($allObjects, $pageObjects);

			// Get next page URL
			$callLog = $this->callService->call(source: $source, endpoint: $currentEndpoint, config: $config);
			$response = $callLog->getResponse();

			if ($response === null) {
				break;
			}

			$result = json_decode($response['body'], true);
			if (empty($result)) {
				break;
			}

			// Determine pagination method
			if ($usesNextEndpoint === null && array_key_exists('next', $result)) {
				$usesNextEndpoint = true;
			}

			if ($usesNextEndpoint === true) {
				$nextEndpoint = $this->getNextEndpoint(body: $result, url: $source->getLocation());
				if ($nextEndpoint === null || $nextEndpoint === $currentEndpoint) {
					break;
				}
				$currentEndpoint = $nextEndpoint;
			} else {
				$currentPage++;
				$config = $this->getNextPage(config: $config, sourceConfig: $synchronization->getSourceConfig(), currentPage: $currentPage);
			}
		}

		return $allObjects;
	}


	/**
	 * Checks if the source has exceeded its rate limit and throws an exception if true.
	 *
	 * @param Source $source The source object containing rate limit details.
	 *
	 * @throws TooManyRequestsHttpException
	 */
	private function checkRateLimit(Source $source): void
	{
		if ($source->getRateLimitRemaining() !== null &&
			$source->getRateLimitReset() !== null &&
			$source->getRateLimitRemaining() <= 0 &&
			$source->getRateLimitReset() > time()
		) {
			throw new TooManyRequestsHttpException(
				message: "Rate Limit on Source has been exceeded. Canceling synchronization...",
				code: 429,
				headers: $this->getRateLimitHeaders($source)
			);
		}
	}

	/**
	 * Retrieves rate limit information from a given source and formats it as HTTP headers.
	 *
	 * This function extracts rate limit details from the provided source object and returns them
	 * as an associative array of headers. The headers can be used for communicating rate limit status
	 * in API responses or logging purposes.
	 *
	 * @param Source $source The source object containing rate limit details, such as limits, remaining requests, and reset times.
	 *
	 * @return array An associative array of rate limit headers:
	 *               - 'X-RateLimit-Limit' (int|null): The maximum number of allowed requests.
	 *               - 'X-RateLimit-Remaining' (int|null): The number of requests remaining in the current window.
	 *               - 'X-RateLimit-Reset' (int|null): The Unix timestamp when the rate limit resets.
	 *               - 'X-RateLimit-Used' (int|null): The number of requests used so far.
	 *               - 'X-RateLimit-Window' (int|null): The duration of the rate limit window in seconds.
	 */
	private function getRateLimitHeaders(Source $source): array
	{
		return [
			'X-RateLimit-Limit' => $source->getRateLimitLimit(),
			'X-RateLimit-Remaining' => $source->getRateLimitRemaining(),
			'X-RateLimit-Reset' => $source->getRateLimitReset(),
			'X-RateLimit-Used' => 0,
			'X-RateLimit-Window' => $source->getRateLimitWindow(),
		];
	}

	/**
	 * Updates the API request configuration with pagination details for the next page.
	 *
	 * @param array $config The current request configuration.
	 * @param array $sourceConfig The source configuration containing pagination settings.
	 * @param int $currentPage The current page number for pagination.
	 *
	 * @return array Updated configuration with pagination settings.
	 */
	private function getNextPage(array $config, array $sourceConfig, int $currentPage): array
	{
		$config['pagination'] = [
			'paginationQuery' => $sourceConfig['paginationQuery'] ?? 'page',
			'page' => $currentPage
		];

		return $config;
	}

	/**
	 * Extracts the next API endpoint for pagination from the response body.
	 *
	 * @param array $body The decoded JSON response body from the API.
	 * @param string $url The base URL of the API source.
	 *
	 * @return string|null The next endpoint URL if available, or null if there is no next page.
	 */
	private function getNextEndpoint(array $body, string $url): ?string
	{
		$nextLink = $this->getNextlinkFromCall($body);

		if (str_starts_with($nextLink, $url)) {
			return substr($nextLink, strlen($url));
		}

		// Fallback for when $nextLink doesn't start with $url
		if ($nextLink !== null) {
			return $nextLink;
		}

		return null;
	}

	/**
	 * Retrieves the next link for pagination from the API response body.
	 *
	 * @param array $body The decoded JSON body of the API response.
	 *
	 * @return string|null The URL for the next page of results, or null if there is no next page.
	 */
	public function getNextlinkFromCall(array $body): ?string
	{
		return $body['next'] ?? null;
	}

	/**
	 * Extracts all objects from the API response body.
	 *
	 * @param array $array The decoded JSON body of the API response.
	 * @param Synchronization $synchronization The synchronization object containing source configuration.
	 *
	 * @return array An array of items extracted from the response body.
	 * @throws Exception If the position of objects in the return body cannot be determined.
	 */
	public function getAllObjectsFromArray(array $array, Synchronization $synchronization): array
	{
		// Get the source configuration from the synchronization object
		$sourceConfig = $synchronization->getSourceConfig();

		// Check if a specific objects position is defined in the source configuration
		if (empty($sourceConfig['resultsPosition']) === false) {
			$position = $sourceConfig['resultsPosition'];
			// if position is root, return the array
			if ($position === '_root' || $position === '_object') {
				return $array;
			}
			// Use Dot notation to access nested array elements
			$dot = new Dot($array);
			if ($dot->has($position) === true) {
				// Return the objects at the specified position
				return $dot->get($position);
			} else {
				// Throw an exception if the specified position doesn't exist

				return [];
				// @todo log error
				// throw new Exception("Cannot find the specified position of objects in the return body.");
			}
		}

		// Define common keys to check for objects
		$commonKeys = ['items', 'result', 'results'];

		// Loop through common keys and return first match found
		foreach ($commonKeys as $key) {
			if (isset($array[$key]) === true) {
				return $array[$key];
			}
		}

		// If no objects can be found, throw an exception
		throw new Exception("Cannot determine the position of objects in the return body.");
	}

	/**
     * Write an created, updated or deleted object to an external target.
     *
	 * @param Synchronization $synchronization The synchronization to run.
	 * @param SynchronizationContract $contract The contract to enforce.
	 * @param string $endpoint The endpoint to write the object to.
	 * @param array|null $targetObject Update referenced targetObject so we can return response here.
	 * @param string|null $mutationType If dealing with single object synchronization, the type of the mutation that will be handled, 'create', 'update' or 'delete'. Used for syncs to extern sources.
     *
	 * @return SynchronizationContract The updated contract.
     *
	 * @throws ContainerExceptionInterface
	 * @throws GuzzleException
	 * @throws LoaderError
	 * @throws NotFoundExceptionInterface
	 * @throws SyntaxError
	 * @throws \OCP\DB\Exception
	 */
	private function writeObjectToTarget(
		Synchronization         $synchronization,
		SynchronizationContract $contract,
		string                  $endpoint,
        ?array                  &$targetObject = null,
		?string 				$mutationType = null
	): SynchronizationContract
	{
		$targetId = $contract->getTargetId();
		$target = $this->sourceMapper->find(id: $synchronization->getTargetId());

        if ($targetObject !== null) {
            $object = $targetObject;
        }

		$sourceId = $synchronization->getSourceId();
		if ($synchronization->getSourceType() === 'register/schema' && $contract->getOriginId() !== null) {
			$sourceIds = explode(separator: '/', string: $sourceId);

			$this->objectService->getOpenRegisters()->setRegister($sourceIds[0]);
			$this->objectService->getOpenRegisters()->setSchema($sourceIds[1]);

			if ($targetObject === null) {
				$object = $this->objectService->getOpenRegisters()->find(
					id: $contract->getOriginId(),
				)->jsonSerialize();
			}
		}

		$targetConfig = $this->callService->applyConfigDot($synchronization->getTargetConfig());

		if (str_starts_with($endpoint, $target->getLocation()) === true) {
			$endpoint = str_replace(search: $target->getLocation(), replace: '', subject: $endpoint);
		}

		if ($mutationType === 'delete') {
			$method = 'DELETE';

			// @todo check for {{targetId}} in endpoint and replace
			if (isset($targetConfig['deleteEndpoint']) === true) {
				$endpoint = $targetConfig['deleteEndpoint'];
				$endpoint = str_replace(search: '{{ originId }}', replace: $sourceId, subject: $endpoint);
				$endpoint = str_replace(search: '{{originId}}', replace: $sourceId, subject: $endpoint);
			} else {
				$endpoint .= "/$targetId";
			}

			if (isset($targetConfig['deleteMethod']) === true) {
				$method = $targetConfig['deleteMethod'];
			}

			if (isset($targetConfig['deleteMapping']) === true) {
				$deleteMapping = $this->mappingService->getMapping($targetConfig['deleteMapping']);
				$targetConfig['json'] = $this->mappingService->executeMapping(mapping: $deleteMapping, input: $object);
			}

			$response = $this->callService->call(source: $target, endpoint: $endpoint, method: $method, config: $targetConfig)->getResponse();


			$contract->setTargetHash(md5(serialize($response['body'])));
			$contract->setTargetId(null);

			return $contract;
		}

		// @TODO For now only JSON APIs are supported
		$targetConfig['json'] = $object;

		if ($targetId === null) {
            if (isset($targetConfig['idInRequestBody']) === true) {
                $targetId = $targetConfig['json'][$targetConfig['idInRequestBody']];
            }
			$response = $this->callService->call(source: $target, endpoint: $endpoint, method: 'POST', config: $targetConfig)->getResponse();

			$body = json_decode($response['body'], true);

			$targetId = $body['id'];

            $bodyDot = new Dot($body);
			if (isset($targetConfig['idPosition']) === true) {
				$targetId = $bodyDot->get($targetConfig['idPosition']);
			} else if (isset($targetConfig['idposition']) === true) {
                // Backwards compatible if older sync still use idposition (lowercase)
				$targetId = $bodyDot->get($targetConfig['idposition']);
            }

			$contract->setTargetId($targetId);
			return $contract;
		}

		$method = 'PUT';

		if (isset($targetConfig['updateEndpoint']) === true) {
			$endpoint = $targetConfig['updateEndpoint'];
			$endpoint = str_replace(search: '{{ originId }}', replace: $targetId, subject: $endpoint);
			$endpoint = str_replace(search: '{{originId}}', replace: $targetId, subject: $endpoint);
		} else {
			$endpoint .= "/$targetId";
		}

		if (isset($targetConfig['updateMethod']) === true) {
			$method = $targetConfig['updateMethod'];
		}

		if (isset($targetConfig['updateMapping']) === true) {
        	$mapping = $this->mappingService->getMapping($targetConfig['updateMapping']);
            $targetConfig['json'] = $this->processMapping(mapping: $mapping, data: $targetConfig['json']);
		}

		$response = $this->callService->call(source: $target, endpoint: $endpoint, method: $method, config: $targetConfig)->getResponse();

		$body = array_merge(json_decode($response['body'], true), ['targetId' => $targetId]);
        $targetObject = $body;

		return $contract;
	}

	/**
	 * Synchronize data to a target.
	 *
	 * The synchronizationContract should be given if the normal procedure to find the contract (on originId) is not available to the contract that should be updated.
	 *
	 * @param ObjectEntity $object The object to synchronize
	 * @param SynchronizationContract|null $synchronizationContract If given: the synchronization contract that should be updated.
	 * @param bool|null $force If true, the object will be updated regardless of changes
	 * @return array The updated synchronizationContracts
	 *
	 * @throws ContainerExceptionInterface
	 * @throws LoaderError
	 * @throws NotFoundExceptionInterface
	 * @throws SyntaxError
	 * @throws \OCP\DB\Exception
	 * @throws GuzzleException
	 */
	public function synchronizeToTarget(
		ObjectEntity $object,
		?SynchronizationContract $synchronizationContract = null,
		?bool $force = false,
		?bool $test = false,
		?SynchronizationLog $log = null
	): array
	{
		$objectId = $object->getUuid();

		if ($synchronizationContract === null) {
			$synchronizationContract = $this->synchronizationContractMapper->findByOriginId($objectId);
		}

		$synchronizations = $this->synchronizationMapper->findAll(filters: [
			'source_type' => 'register/schema',
			'source_id' => "{$object->getRegister()}/{$object->getSchema()}",
		]);
		if (count($synchronizations) === 0) {
			return [];
		}

		$synchronization = $synchronizations[0];

		if ($synchronizationContract instanceof SynchronizationContract === false) {
			$synchronizationContract = $this->synchronizationContractMapper->createFromArray([
				'synchronizationId' => $synchronization->getId(),
				'originId' => $objectId,
			]);

		}

		$serializedObject = $object->jsonSerialize();

		$synchronizationContract = $this->synchronizeContract(
			synchronizationContract: $synchronizationContract,
			synchronization: $synchronization,
			object: $serializedObject,
			isTest: $test,
			force: $force,
			log: $log
		);

		if ($synchronizationContract instanceof SynchronizationContract === true) {
			// If this is a regular synchronizationContract update it to the database.
			$synchronizationContract = $this->synchronizationContractMapper->update(entity: $synchronizationContract);
		}

		$synchronizationContract = $this->synchronizationContractMapper->update($synchronizationContract);

		return [$synchronizationContract];

	}

    /**
     * Saves object to OpenRegister
     *
     * @param Rule $rule
     * @param array $data
     *
     * @return array $data
     */
    private function processSaveObjectRule(Rule $rule, array $data): array
    {
        $configuration = $rule->getConfiguration();
        $register = $configuration['save_object']['register'];
        $schema = $configuration['save_object']['schema'];
        $mapping = $configuration['save_object']['mapping'] ?? null;
        $patch = $configuration['save_object']['patch'] ?? false;

		if ($mapping) {

			if (isset($data['_objectBeforeMapping']['id']) === true) {
				$id = $data['_objectBeforeMapping']['id'];
				unset($data['_objectBeforeMapping']);
			}

        	$mapping = $this->mappingService->getMapping($mapping);
            $data = $this->processMapping(mapping: $mapping, data: $data);
		}

        $objectService = $this->containerInterface->get('OCA\OpenRegister\Service\ObjectService');
		if ($patch === true || $patch === 'true') {
            $object = $this->objectService->getOpenRegisters()->getMapper('objectEntity')->find($id);
			$data = array_merge($object->getObject(), ['id' => $object->getId()], $data);
		}

		$object = $objectService->saveObject(register: $register, schema: $schema, object: $data)->jsonSerialize();

		return $object;
    }

    /**
     * Extends input for performing business logic
     *
     * @param array $config The rule configuration which parameters could be extended
     * @param array $data The data array containing the input parameters.
     *
     * @return array The data array with the extended parameters in the 'extendedParameters' key.
     * @throws ContainerExceptionInterface
     * @throws NotFoundExceptionInterface
     */
    private function processExtendInputRule(array $config, array $data): array
    {
        $parameters = new Dot($data);
        $extendedParameters = new Dot();

        foreach ($config['extend_input']['properties'] as $property) {
            $value = $parameters->get($property);

            if(filter_var($value, FILTER_VALIDATE_URL) !== false) {
                $exploded = explode(separator: '/', string: $value);
                $value = end($exploded);
            }

            try {
                $object = $this->objectService->getOpenRegisters()->getMapper('objectEntity')->find(identifier: $value);
            } catch (DoesNotExistException $exception) {
                continue;
            }
            $extendedParameters->add($property, $object->jsonSerialize());

        }

        return array_merge($data, $extendedParameters->all());
    }

	/**
	 * Processes rules for an endpoint request
	 *
	 * @param Synchronization $synchronization The endpoint being processed
	 * @param array $data Current request data
	 * @param string $timing
	 * @param string|null $objectId
	 * @param int|null $registerId
	 * @param int|null $schemaId
	 *
	 * @return array|JSONResponse Returns modified data or error response if rule fails
	 * @throws ContainerExceptionInterface
	 * @throws GuzzleException
	 * @throws NotFoundExceptionInterface
	 * @throws Exception
	 */
    private function processRules(Synchronization $synchronization, array $data, string $timing, ?string $objectId = null, ?int $registerId = null, ?int $schemaId = null, ?FlowToken $flowToken = null): array|JSONResponse
    {
        $rules = $synchronization->getActions();
        if (empty($rules) === true) {
            return $data;
        }

        try {
            // Get all rules at once and sort by order
            $ruleEntities = array_filter(
                array_map(
                    fn($ruleId) => $this->getRuleById($ruleId),
                    $rules
                )
            );

            // Sort rules by order
            usort($ruleEntities, fn($a, $b) => $a->getOrder() - $b->getOrder());

            // Process each rule in order
            foreach ($ruleEntities as $rule) {
                if($flowToken !== null) {
                    $data['flowToken'] = $flowToken->__serialize();
                }

                // Check rule conditions
                if ($this->checkRuleConditions($rule, $data) === false || $rule->getTiming() !== $timing) {
                    $this->logger->info('Rule condition check failed for synchronization ' . $synchronization->getName() . ' and rule ' . $rule->getName() . ' of type: ' . $rule->getType());
                    unset ($data['flowToken']);
                    continue;
                }
                unset ($data['flowToken']);

                $this->logger->info('Applying rule for synchronization ' . $synchronization->getName() . ' with rule ' . $rule->getName() . ' of type ' . $rule->getType());

                // Process rule based on type
                $result = match ($rule->getType()) {
                    'error' => $this->processErrorRule($rule),
                    'mapping' => $this->processMappingRule($rule, $data),
                    'synchronization' => $this->processSyncRule($rule, $data),
                    'save_object' => $this->processSaveObjectRule($rule, $data),
                    'fetch_file' => $this->processFetchFileRule($rule, $data, $objectId),
                    'write_file' => $this->processWriteFileRule($rule, $data, $objectId, $registerId, $schemaId),
                    'extend_input' => $this->processExtendInputRule(config: $rule->getConfig(), data: $data),
                    default => throw new Exception('Unsupported rule type: ' . $rule->getType()),
                };

                // If result is JSONResponse, return error immediately
                if ($result instanceof JSONResponse) {
                    return $result;
                }

                // Update data with rule result
                $data = $result;

                $this->logger->info('Successfully applied rule for synchronization ' . $synchronization->getName() . ' with rule ' . $rule->getName() . ' of type ' . $rule->getType());
            }

            return $data;
        } catch (Exception $e) {
            $this->logger->error('Error processing rules for synchronization ' . $synchronization->getName() . ': ' . $e->getMessage());
            return new JSONResponse(['error' => 'Rule processing failed: ' . $e->getMessage()], 500);
        }
    }

    /**
     * Get a rule by its ID using RuleMapper
     *
     * @param string $id The unique identifier of the rule
     *
     * @return Rule|null The rule object if found, or null if not found
     */
    private function getRuleById(string $id): ?Rule
    {
        try {
            return $this->ruleMapper->find((int)$id);
        } catch (Exception $e) {
//            $this->logger->error('Error fetching rule: ' . $e->getMessage());
            return null;
        }
    }

	/**
	 * Write a file to the filesystem
	 *
	 * @param string $fileName The filename
	 * @param string $content The content of the file
	 * @param string $objectId The id of the object the file belongs to.
	 *
	 * @return File|bool File or false.
	 * @throws ContainerExceptionInterface
	 * @throws NotFoundExceptionInterface
	 * @throws GenericFileException
	 * @throws LockedException
	 */
    private function writeFile(string $fileName, string $content, string $objectId): mixed
    {
        $object = $this->objectService->getOpenRegisters()->getMapper('objectEntity')->find($objectId);

        try {
            $file = $this->storageService->writeFile(
                path: $object->getFolder(),
                fileName: $fileName,
                content: $content
            );
        } catch (NotFoundException|NotPermittedException|NoUserException $e) {
            return false;
        }

        return $file;
    }

	/**
	 * Fetch a file from a source.
	 *
	 * @param Source $source The source to fetch the file from.
	 * @param string $endpoint The endpoint for the file.
	 * @param array $config The configuration of the action.
	 * @param string $objectId The id of the object the file belongs to.
	 * @param int| $objectId The id of the object the file belongs to.
     * @param array $tags Tags to assign to the file.
     * @param string|null $filename Filename to assign to the file.
	 * @param int|string|null $registerId The id of the register the object belongs to.
	 *
	 * @return string If write is enabled: the url of the file, if write is disabled: the base64 encoded file.
	 * @throws ContainerExceptionInterface
	 * @throws GenericFileException
	 * @throws GuzzleException
	 * @throws LoaderError
	 * @throws LockedException
	 * @throws NotFoundExceptionInterface
	 * @throws SyntaxError
	 * @throws \OCP\DB\Exception
	 */
	private function fetchFile(Source $source, string $endpoint, array $config, string $objectId, ?array $tags = [], ?string &$filename = null, ?string $published = null, int|string|null $registerId = null): string
	{

		$originalEndpoint = $endpoint;
		$endpoint = str_contains(haystack: $endpoint, needle: $source->getLocation()) === true
			? substr(string: $endpoint, offset: strlen(string: $source->getLocation()))
			: $endpoint;

		$sourceConfig = json_encode($config['sourceConfiguration']);
		if (isset($config['originId']) === true) {
			$sourceConfig = str_replace(search: "{{ originId }}", replace: $config['originId'], subject: $sourceConfig);
		}
		$sourceConfig = json_decode($sourceConfig, true);

        if(isset($sourceConfig['body']) === true
            || (isset($config['method']) === true && $config['method'] !== 'GET')) {
            $sourceConfig['body'] = json_encode($sourceConfig['body'] ?? []);
        }

		$config['sourceConfiguration'] = $sourceConfig;

		$result = $this->callService->call(
			source: $source,
			endpoint: $endpoint,
			method: $config['method'] ?? 'GET',
			config: $config['sourceConfiguration'] ?? []
		);
		$response = $result->getResponse();

		$body = $response['body'];


		if (($decodedBody = json_decode(json: $body, associative: true)) !== null
            && isset($response['headers']['Content-Disposition']) === false) {
			$body = $decodedBody;
		} else if (($decodedBody = base64_decode(string: $body, strict: true)) !== false) {
			$body = $decodedBody;
		}

		if (isset($config['contentPath']) === true && empty($config['contentPath']) === false) {
			$content = base64_decode((new Dot($body))->get($config['contentPath']));
		}
		if (isset($config['filenamePath']) === true && empty($config['filenamePath']) === false) {
			$filename = (new Dot($body))->get($config['filenamePath']);
		}

		if (isset($config['fileExtension']) === true && empty($config['fileExtension']) === false) {
			$filename = $filename.$config['fileExtension'];
		}

		// Check if response is valid
		if ($response === null) {
			throw new Exception("Failed to fetch file from endpoint: {$originalEndpoint}. No response received.");
		}

		if (isset($config['write']) === true && $config['write'] === false) {
            return base64_encode($body);
        }

		if ($filename === null) {
            // Get a filename from the response. First try to do this using the Content-Disposition header
            $filename = $this->getFilenameFromHeaders(response: $response, result: $result);
        }

		if ($filename === null) {
            throw new Exception("Could not write file from endpoint {$originalEndpoint}: no filename could be determined");
        }

		// Validate objectId format (should be a UUID)
		if (empty($objectId) || !preg_match('/^[0-9a-f]{8}-[0-9a-f]{4}-[0-9a-f]{4}-[0-9a-f]{4}-[0-9a-f]{12}$/i', $objectId)) {
			throw new Exception("Invalid object ID format: {$objectId}. Expected a valid UUID.");
		}
        $fileService = $this->containerInterface->get('OCA\OpenRegister\Service\FileService');

		if (isset($content) === false) {
			$content = $body;
		}

        $shouldShare = !empty($tags) && isset($config['autoShare']) ? $config['autoShare'] : false;

		// Determine if file should be published based on the published parameter
		$shouldPublish = $this->shouldPublishFile($published);

		try {
			$objectService = $this->containerInterface->get('OCA\OpenRegister\Service\ObjectService');
			$objectEntity = $objectService->findByUuid(uuid: $objectId);
			$file = $fileService->saveFile(
				objectEntity: $objectEntity,
				fileName: $filename,
				content: $content,
				share: $shouldShare,
				tags: $tags
			);

			// Publish the file if needed
			if ($shouldPublish && $file !== null) {
				try {
					$fileService->publishFile(object: $objectEntity, file: $filename);
				} catch (Exception $e) {
					// Log but don't fail the entire operation
					error_log("Failed to publish file {$filename} for object {$objectId}: " . $e->getMessage());
				}
			}
		} catch (DoesNotExistException $exception) {
			// If the object cannot be found, continue with register/schema/objectId combination
			$register = $config['register'] ?? null;
			$schema   = $config['schema'] ?? null;
			$file = $fileService->addFile(objectEntity: $objectId, fileName: $filename, content: $response['body'], share: isset($config['autoShare']) ? $config['autoShare'] : false, tags: $tags, register: $register, schema: $schema, registerId: $registerId);

			// For the addFile case, we'll need to get the object entity to publish
			if ($shouldPublish && $file !== null) {
				try {
					$objectService = $this->containerInterface->get('OCA\OpenRegister\Service\ObjectService');
					$objectEntity = $objectService->findByUuid(uuid: $objectId);
					$fileService->publishFile(object: $objectEntity, file: $filename);
				} catch (Exception $e) {
					// Log but don't fail the entire operation
					error_log("Failed to publish file {$filename} for object {$objectId}: " . $e->getMessage());
				}
			}
		} catch (Exception $e) {
			throw new Exception("Failed to save file {$filename} for object {$objectId}: " . $e->getMessage());
		}

		return $originalEndpoint;
	}

    private function getFilenameFromHeaders(array $response, CallLog $result): ?string
    {
        $filename = null;
        // Get a filename from the response. First try to do this using the Content-Disposition header
		if (isset($response['headers']['Content-Disposition']) === true
		&& str_contains($response['headers']['Content-Disposition'][0], 'filename')) {
		$explodedContentDisposition = explode('=', $response['headers']['Content-Disposition'][0]);

		 $filename = trim(string: $explodedContentDisposition[1], characters: '"');
		} else {
			// Otherwise, parse the url and content type header.
			$parsedUrl = parse_url($result->getRequest()['url']);
			$path = explode(separator:'/', string: $parsedUrl['path']);
			$filename = end($path);

			if (count(explode(separator: '.', string: $filename)) === 1
				&& (isset($response['headers']['Content-Type']) === true || isset($response['headers']['content-type']) === true)
			) {
				$explodedMimeType = isset($response['headers']['Content-Type']) === true
					? explode(separator: '/', string: explode(separator: ';', string: $response['headers']['Content-Type'][0])[0])
					: explode(separator: '/', string: explode(separator: ';', string: $response['headers']['content-type'][0])[0]);


				$filename = $filename.'.'.end($explodedMimeType);
			}
		}

        return $filename;
    }

	/**
	 * Extracts an endpoint from the given data and optionally retrieves a filename and tags.
	 *
	 * This function checks if a sub-object file path exists in the configuration and retrieves
	 * the relevant endpoint using dot notation. It also extracts filename and tag information
	 * if available.
	 *
	 * @param array  $config   The configuration array, which may include 'subObjectFilepath', 'tags', 'useLabelsAsTags', and 'allowedLabels'.
	 * @param mixed  $endpoint The data containing the endpoint, which can be a string or an array.
	 * @param string|null &$filename A reference to the filename (if available) that will be updated.
	 * @param array|null  &$tags     A reference to an array of tags (if available) that will be updated.
	 * @param string|null  &$objectId     A reference to the object id (if available) that the file will be attached to.
	 * @param string|null  &$published     A reference to the published status (if available) that will be updated.
	 * @param int|string|null  &$registerId     A reference to the registerId (if available) that will be updated.
	 *
	 * @return string The extracted endpoint from the data.
	 */
	private function getFileContext(array $config, mixed $endpoint, ?string &$filename = null, ?array &$tags = [], ?string &$objectId = null, ?string &$published = null, int|string|null &$registerId = null)
	{
		$dataDot = new Dot($endpoint);
		if (isset($config['objectIdPath']) === true && empty($config['objectIdPath']) === false) {
			$objectId = $dataDot->get($config['objectIdPath']);
		}

		if (isset($config['subObjectFilepath']) === true && empty($config['subObjectFilepath']) === false) {
			$endpoint = $dataDot->get($config['subObjectFilepath']);
		}

		if (is_array($endpoint) === true) {
			// Handle labels/tags with support for multiple property names
			$extractedTags = [];

			// Check for various tag/label property names and extract values
			$tagProperties = ['label', 'labels', 'tag', 'tags'];
			foreach ($tagProperties as $property) {
				if (isset($endpoint[$property]) === true && !empty($endpoint[$property])) {
					$value = $endpoint[$property];

					// Handle both single values and arrays
					if (is_array($value)) {
						$extractedTags = array_merge($extractedTags, array_filter($value, function($item) {
							return !empty($item) && is_string($item);
						}));
					} elseif (is_string($value) && !empty($value)) {
						$extractedTags[] = $value;
					}
				}
			}

			// Remove duplicates and apply tag filtering logic
			$extractedTags = array_unique($extractedTags);

			// Check if we have meaningful tag configuration
			$hasUseLabelsAsTags = isset($config['useLabelsAsTags']) && $config['useLabelsAsTags'] === true;
			$hasAllowedLabels = isset($config['allowedLabels']) && is_array($config['allowedLabels']) && !empty($config['allowedLabels']);
			$hasLegacyTags = isset($config['tags']) && is_array($config['tags']) && !empty($config['tags']);
			$hasMeaningfulTagConfig = $hasUseLabelsAsTags || $hasAllowedLabels || $hasLegacyTags;

			foreach ($extractedTags as $tagValue) {
				// If useLabelsAsTags is explicitly enabled, always use the tag
				if ($hasUseLabelsAsTags) {
					$tags[] = $tagValue;
				}
				// If config has specific allowed labels, check if this tag is allowed
				elseif ($hasAllowedLabels && in_array($tagValue, $config['allowedLabels'], true)) {
					$tags[] = $tagValue;
				}
				// Legacy behavior - if config has non-empty tags array and tag is in it
				elseif ($hasLegacyTags && in_array($tagValue, $config['tags'], true)) {
					$tags[] = $tagValue;
				}
				// If no meaningful tag configuration is provided, use all tags (default behavior)
				elseif (!$hasMeaningfulTagConfig) {
					$tags[] = $tagValue;
				}
			}

			// Extract filename if available
			if (isset($endpoint['filename']) === true && empty($endpoint['filename']) === false) {
				$filename = $endpoint['filename'];
			}

			// Extract published status if available
			if (isset($endpoint['published']) === true) {
				$published = $endpoint['published'];
			}

			// Extract published status if available
			if (isset($endpoint['registerId']) === true) {
				$registerId = $endpoint['registerId'];
			}

			// Check if endpoint exists before returning it
			if (isset($endpoint['endpoint']) === true) {
				return $endpoint['endpoint'];
			}

			// If no endpoint is found, return null
			return null;
		}

		return $endpoint;
	}

	/**
	 * Determines the type of a given array.
	 *
	 * This function identifies whether the given input is:
	 * - Not an array
	 * - An associative array (keys are not sequential numeric values)
	 * - A multidimensional array (contains nested arrays)
	 * - A simple indexed array (sequential numeric keys)
	 *
	 * @param mixed $array The input to be checked.
	 *
	 * @return string A string indicating the type of the array:
	 *                "Not array", "Associative array", "Multidimensional array", or "Indexed array".
	 */
	private function getArrayType(mixed $array): string
	{
		// Check if not array
		if (is_array($array) === false) {
			return "Not array";
		}

        if ($array === []) {
            return 'Empty array';
        }

		// Check for an associative array
		if (array_keys($array) !== range(0, count($array) - 1)) {
			return "Associative array";
		}

		// Check for a multidimensional array
		if (count($array) !== count($array, COUNT_RECURSIVE)) {
			return "Multidimensional array";
		}

		// Otherwise, it's an indexed array
		return "Indexed array";
	}


	/**
	 * Process a rule to fetch a file from an external source using fire-and-forget ReactPHP execution.
	 *
	 * This method initiates file fetching operations asynchronously without blocking the main execution flow.
	 * The actual file fetching happens in the background, allowing the synchronization to continue immediately.
	 *
	 * @param Rule $rule The rule to process containing fetch_file configuration.
	 * @param array $data The data written to the object.
	 * @param string|null $objectId The UUID of the object to attach files to.
	 *
	 * @return array The resulting object data with placeholder values for file paths.
	 * @throws Exception If OpenRegister app is not available or configuration is missing.
	 *
	 * @psalm-return array<string, mixed>
	 * @phpstan-return array<string, mixed>
	 */
	private function processFetchFileRule(Rule $rule, array $data, ?string $objectId = null): array
	{
        // Check if OpenRegister app is available
        $appManager = \OC::$server->get(\OCP\App\IAppManager::class);
        if ($appManager->isEnabledForUser('openregister') === false) {
			throw new Exception('OpenRegister app is required for the fetch file rule and not installed');
        }

        // Validate rule configuration
		if (isset($rule->getConfiguration()['fetch_file']) === false) {
			throw new Exception('No configuration found for fetch_file');
		}

		$config = $rule->getConfiguration()['fetch_file'];

		$dataDot = new Dot($data);
        $endpoint = isset($config['filePath']) === true && $config['filePath'] !== '' ? $dataDot->get($config['filePath']) : $config['endpoint'];

		if ($objectId === null && isset($config['objectIdPath']) === true) {
			$objectId = $dataDot->get($config['objectIdPath']);
		}

		if (isset($config['originIdPath']) === true) {
			$config['originId'] = $dataDot->get($config['originIdPath']);
		}


        // If no endpoint is found, return data unchanged
        if ($endpoint === null) {
            return $dataDot->jsonSerialize();
        }

        // Get source for file fetching
        try {
            $source = $this->sourceMapper->find($config['source']);
        } catch (Exception $e) {
            // Log error but don't block synchronization
            error_log("Failed to find source for fetch file rule: " . $e->getMessage());
            return $dataDot->jsonSerialize();
        }

		// $filename = null;
		// $tags = [];
		// $published = null;
        // $registerId = null;

//		switch ($this->getArrayType($endpoint)) {
//			// Single file endpoint
//			case 'Not array':
//				$this->fetchFile(source: $source, endpoint: $endpoint, config: $config, objectId: $objectId, tags: $tags, published: $published);
//				break;
//			// Array of object that has file(s)
//			case 'Associative array':
//				$actualEndpoint = $this->getFileContext(config: $config, endpoint: $endpoint, filename: $filename, tags: $tags, objectId: $objectId, published: $published, registerId: $registerId);
//
//				if ($actualEndpoint === null) {
//                    return $dataDot->jsonSerialize();
//				}
//				$this->fetchFile(source: $source, endpoint: $actualEndpoint, config: $config, objectId: $objectId, registerId: $registerId, tags: $tags, filename: $filename, published: $published);
//				break;
//			// Array of object(s) that has file(s)
//			case "Multidimensional array":
//				foreach ($endpoint as $object) {
//					$filename = null;
//					$tags = [];
//					$published = null;
//					$registerId = null;
//					$actualEndpoint = $this->getFileContext(config: $config, endpoint: $object, filename: $filename, tags: $tags, objectId: $objectId, published: $published, registerId: $registerId);
//					if ($actualEndpoint === null) {
//                        continue;
//					}
//					$this->fetchFile(source: $source, endpoint: $actualEndpoint, config: $config, objectId: $objectId, registerId: $registerId, tags: $tags, filename: $filename, published: $published);
//				}
//				break;
//			// Array of just endpoints
//			case "Indexed array":
//				foreach ($endpoint as $key => $childEndpoint) {
//					$filename = null;
//					$tags = [];
//					$published = null;
//					$registerId = null;
//					$this->fetchFile(source: $source, endpoint: $childEndpoint, config: $config, objectId: $objectId, registerId: $registerId, tags: $tags, published: $published);
//				}
//				break;
//		}

        // Start fire-and-forget file fetching based on endpoint type
        $this->startAsyncFileFetching(source: $source, config: $config, endpoint: $endpoint, objectId: $objectId, ruleId: $rule->getId());

        // Return data immediately with placeholder values
        if (isset($config['setPlaceholder']) === false || (isset($config['setPlaceholder']) === true && $config['setPlaceholder'] != false)) {
            $dataDot[$config['filePath']] = $this->generatePlaceholderValues($endpoint);
        }

		return $dataDot->jsonSerialize();
	}

	/**
	 * Starts asynchronous file fetching operations using ReactPHP promises.
	 *
	 * This method creates fire-and-forget promises that handle file fetching in the background
	 * without blocking the main synchronization process.
	 *
	 * @param Source $source The source to fetch files from.
	 * @param array $config The fetch_file rule configuration.
	 * @param mixed $endpoint The endpoint(s) to fetch files from.
	 * @param string|null $objectId The UUID of the object to attach files to.
	 * @param int $ruleId The ID of the rule for error logging.
	 *
	 * @return void
	 *
	 * @psalm-param array<string, mixed> $config
	 */
	private function startAsyncFileFetching(Source $source, array $config, mixed $endpoint, ?string $objectId = null, int $ruleId): void
	{
        // Execute file fetching immediately but with error isolation
        // This provides "fire-and-forget" behavior without complex ReactPHP setup
        $this->executeAsyncFileFetching(source: $source, config: $config, endpoint: $endpoint, objectId: $objectId, ruleId: $ruleId);
	}

	/**
	 * Executes the actual file fetching operations asynchronously.
	 *
	 * This method handles different types of endpoints (single, associative array, multidimensional array, indexed array)
	 * and fetches files accordingly. All operations are wrapped in try-catch blocks to prevent errors from
	 * affecting the main synchronization process.
	 *
	 * @param Source $source The source to fetch files from.
	 * @param array $config The fetch_file rule configuration.
	 * @param mixed $endpoint The endpoint(s) to fetch files from.
	 * @param string|null $objectId The UUID of the object to attach files to.
	 * @param int $ruleId The ID of the rule for error logging.
	 *
	 * @return void
	 *
	 * @psalm-param array<string, mixed> $config
	 */
	private function executeAsyncFileFetching(Source $source, array $config, mixed $endpoint, ?string $objectId = null, int $ruleId): void
	{
        try {
            $filename = null;
            $tags = [];
            $published = null;
            $registerId = null;

            switch ($this->getArrayType($endpoint)) {
                // Single file endpoint
                case 'Not array':
                    $this->fetchFileSafely($source, $endpoint, $config, $objectId);
                    break;

                // Array of object that has file(s)
                case 'Associative array':
                    $contextObjectId = null; // Separate variable to avoid overwriting the original
                    $actualEndpoint = $this->getFileContext(config: $config, endpoint: $endpoint, filename: $filename, tags: $tags, objectId: $contextObjectId, published: $published, registerId: $registerId);
                    // Use context object ID if specified, otherwise fall back to the original object ID
                    $targetObjectId = $contextObjectId ?? $objectId;
                    if ($actualEndpoint !== null) {
                        $this->fetchFileSafely(source: $source, endpoint: $actualEndpoint, config: $config, objectId: $targetObjectId, filename: $filename, tags: $tags, published: $published, registerId: $registerId);
                    }
                    break;

                    // Array is empty
                case 'Empty array':
                // Array of object(s) that has file(s) - use cleanup logic
                case "Multidimensional array":
                // Array of just endpoints - use cleanup logic
                case "Indexed array":
                    $this->processMultipleFilesWithCleanup($source, $config, $endpoint, $objectId);
                    break;
            }
        } catch (Exception $e) {
            // Log error but don't throw - this is fire-and-forget
            error_log("Async file fetching failed for rule {$ruleId}: " . $e->getMessage());
        }
	}

	/**
	 * Fetches a single file with comprehensive error handling.
	 *
	 * This method wraps the existing fetchFile method with error isolation to enable
	 * fire-and-forget execution. Errors are caught and logged without affecting the main process.
	 *
	 * @param Source $source The source to fetch the file from.
	 * @param string $endpoint The endpoint for the file.
	 * @param array $config The configuration of the action.
	 * @param string $objectId The UUID of the object the file belongs to.
	 * @param string|null $filename Optional filename to assign to the file.
	 * @param array $tags Optional tags to assign to the file.
	 * @param string|null $published Optional published status to determine if file should be published.
	 * @param int|string|null $registerId Optional published status to determine if file should be published.
	 *
	 * @return void
	 *
	 * @psalm-param array<string, mixed> $config
	 * @psalm-param array<string> $tags
	 */
	private function fetchFileSafely(Source $source, string $endpoint, array $config, string $objectId, ?string $filename = null, array $tags = [], int|string|null $published = null, int|string|null $registerId = null): void
	{
        try {
            // Execute the file fetching operation
            $result = $this->fetchFile(
                source: $source,
                endpoint: $endpoint,
                config: $config,
                objectId: $objectId,
                tags: $tags,
                filename: $filename,
                published: $published,
                registerId: $registerId
            );
        } catch (Exception $e) {
            // Log error with detailed information but don't throw
            error_log("File fetch failed for endpoint {$endpoint}, objectId {$objectId}: " . $e->getMessage());
        }
	}

	/**
	 * Generates placeholder values for file paths based on endpoint type.
	 *
	 * This method creates appropriate placeholder values that match the expected structure
	 * of the file paths, allowing the synchronization to continue with meaningful placeholders
	 * while files are being fetched asynchronously.
	 *
	 * @param mixed $endpoint The endpoint(s) to generate placeholders for.
	 *
	 * @return mixed Placeholder values matching the endpoint structure.
	 */
	private function generatePlaceholderValues(mixed $endpoint): mixed
	{
        switch ($this->getArrayType($endpoint)) {
            case 'Not array':
                return 'file://fetching-async';

            case 'Associative array':
                return 'file://fetching-async';

            case "Multidimensional array":
                return array_fill(0, count($endpoint), 'file://fetching-async');

            case "Indexed array":
                return array_fill(0, count($endpoint), 'file://fetching-async');

            default:
                return 'file://fetching-async';
        }
	}

	/**
	 * Process a rule to write files.
	 *
	 * @param Rule $rule The rule to process.
	 * @param array $data The data to write.
	 * @param string $objectId The object to write the data to.
	 * @param int $registerId The register the object is in.
	 * @param int $schemaId The schema the object is in.
	 *
	 * @return array
	 * @throws ContainerExceptionInterface
	 * @throws NotFoundExceptionInterface
	 * @throws Exception
	 */
    private function processWriteFileRule(Rule $rule, array $data, string $objectId, int $registerId, int $schemaId): array
    {
        if (isset($rule->getConfiguration()['write_file']) === false) {
            throw new Exception('No configuration found for write_file');
        }

        $config  = $rule->getConfiguration()['write_file'];
        $dataDot = new Dot($data);
        $files = $dataDot[$config['filePath']];
        if (isset($files) === false || empty($files) === true) {
            return $dataDot->jsonSerialize();
        }

        // Get the object entity and file service
        $objectService = $this->containerInterface->get('OCA\OpenRegister\Service\ObjectService');
        $objectEntity = $objectService->findByUuid(uuid: $objectId);
        $fileService = $this->containerInterface->get('OCA\OpenRegister\Service\FileService');

        // Check if associative array (multiple files with metadata)
        if (is_array($files) === true && isset($files[0]) === true && array_keys($files[0]) !== range(0, count($files[0]) - 1)) {
            $result = [];
			foreach ($files as $key => $value) {
                $content = '';
                $fileName = '';
                $tags = [];

                // Extract file data
                if (is_array($value) === true) {
                    $content = $value['content'];
                    $fileName = $value['filename'] ?? "file_$key";

                    // Handle tags from config and value labels
                    if (isset($value['label']) === true && isset($config['tags']) === true &&
                        in_array(needle: $value['label'], haystack: $config['tags']) === true) {
                        $tags = [$value['label']];
                    }
                } else {
                    $content = $value;
                    $fileName = "file_$key";
                }

                // Merge with configured tags
                $allTags = array_unique(array_merge($config['tags'] ?? [], $tags));

                // Determine if we should share the file - only if there are user-defined tags
                $shouldShare = !empty($allTags);

                try {
                    // Use the new saveFile method
                    $file = $fileService->saveFile(
                        objectEntity: $objectEntity,
                        fileName: $fileName,
                        content: $content,
                        share: $shouldShare,
                        tags: $allTags
                    );

                    $result[$key] = $file->getPath();
                } catch (Exception $exception) {
                    error_log("Failed to save file $fileName: " . $exception->getMessage());
                    $result[$key] = null;
                }
            }
            $dataDot[$config['filePath']] = $result;
        } else {
            // Single file case
            $content = $files;
            $fileName = $dataDot[$config['fileNamePath']] ?? 'default_file';

            // Get configured tags
            $tags = $config['tags'] ?? [];

            // Determine if we should share the file - only if there are user-defined tags
            $shouldShare = !empty($tags);

            try {
                // Use the new saveFile method
                $file = $fileService->saveFile(
                    objectEntity: $objectEntity,
                    fileName: $fileName,
                    content: $content,
                    share: $shouldShare,
                    tags: $tags
                );

                $dataDot[$config['filePath']] = $file->getPath();
            } catch (Exception $exception) {
                error_log("Failed to save file $fileName: " . $exception->getMessage());
                $dataDot[$config['filePath']] = null;
            }
        }

        return $dataDot->jsonSerialize();
    }



    /**
     * Processes an error rule
     *
     * @param Rule $rule The rule object containing error details
     *
     * @return JSONResponse Response containing error details and HTTP status code
     */
    private function processErrorRule(Rule $rule): JSONResponse
    {
        $config = $rule->getConfiguration();
        return new JSONResponse(
            [
                'error' => $config['error']['name'],
                'message' => $config['error']['message']
            ],
            $config['error']['code']
        );
    }

    /**
     * Processes a mapping rule
     *
     * @param Rule $rule The rule object containing mapping details
     * @param array $data The data to be processed through the mapping rule
     *
     * @return array The processed data after applying the mapping rule
     * @throws DoesNotExistException When the mapping configuration does not exist
     * @throws MultipleObjectsReturnedException When multiple mapping objects are returned unexpectedly
     * @throws LoaderError When there is an error loading the mapping
     * @throws SyntaxError When there is a syntax error in the mapping configuration
     */
    private function processMappingRule(Rule $rule, array $data): array
    {
        $config = $rule->getConfiguration();
        $mapping = $this->mappingService->getMapping($config['mapping']);

        return $this->processMapping(mapping: $mapping, data: $data);
    }

    /**
     * Executes mapping on data from endpoint flow
     *
     * @param mapping $mapping
     * @param array $data
     *
     * @return array $data
     */
    private function processMapping(Mapping $mapping, array $data): array
    {
        return $this->mappingService->executeMapping($mapping, $data);
    }

    /**
     * Processes a synchronization rule
     *
     * @param Rule $rule The rule object containing synchronization details
     * @param array $data The data to be synchronized
     *
     * @return array The data after synchronization processing
     */
    private function processSyncRule(Rule $rule, array $data): array
    {
        $config = $rule->getConfiguration();
        // Here you would implement the synchronization logic
        // For now, just return the data unchanged
        return $data;
    }

    /**
     * Checks if rule conditions are met
     *
     * @param Rule $rule The rule object containing conditions to be checked
     * @param array $data The input data against which the conditions are evaluated
     *
     * @return bool True if conditions are met, false otherwise
     * @throws Exception
     */
    private function checkRuleConditions(Rule $rule, array $data): bool
    {
        $conditions = $rule->getConditions();
        if (empty($conditions) === true) {
            return true;
        }

        return JsonLogic::apply($conditions, $data) === true;
    }

    /**
     * Replaces strings in array keys, helpful for characters like . in array keys.
     *
     * @param array  $array       The array to encode the array keys for.
     * @param string $toReplace   The character to encode.
     * @param string $replacement The encoded character.
     *
     * @return array The array with encoded array keys
     */
    public function encodeArrayKeys(array $array, string $toReplace, string $replacement): array
    {
        $result = [];
        foreach ($array as $key => $value) {
            $newKey = str_replace($toReplace, $replacement, $key);

            if (is_array($value) === true && $value !== []) {
                $result[$newKey] = $this->encodeArrayKeys($value, $toReplace, $replacement);
                continue;
            }

            $result[$newKey] = $value;
        }

        return $result;

    }//end encodeArrayKeys()

	/**
	 * Convert SimpleXMLElement to array while preserving namespaced attributes
	 *
	 * @param \SimpleXMLElement $xml The XML element to convert
	 * @return array The array representation with preserved namespaced attributes
	 */
	private function xmlToArray(\SimpleXMLElement $xml): array
	{
		$result = [];

		// Handle attributes - this preserves namespaced attributes with colons
		$attributes = $xml->attributes();
		if (count($attributes) > 0) {
			$result['@attributes'] = [];
			foreach ($attributes as $attrName => $attrValue) {
				$result['@attributes'][(string)$attrName] = (string)$attrValue;
			}
		}

		// Handle namespaced attributes
		$namespaces = $xml->getNamespaces(true);
		foreach ($namespaces as $prefix => $namespace) {
			$nsAttributes = $xml->attributes($namespace);
			if (count($nsAttributes) > 0) {
				if (!isset($result['@attributes'])) {
					$result['@attributes'] = [];
				}

				foreach ($nsAttributes as $attrName => $attrValue) {
					// Preserve the namespace prefix in the attribute name (with colon)
					$nsAttrName = $prefix ? "$prefix:$attrName" : $attrName;
					$result['@attributes'][$nsAttrName] = (string)$attrValue;
				}
			}
		}

		// Handle child elements
		foreach ($xml->children() as $childName => $child) {
			$childArray = $this->xmlToArray($child);

			if (isset($result[$childName])) {
				// If this child name already exists, convert to or add to array
				if (!is_array($result[$childName]) || !isset($result[$childName][0])) {
					$result[$childName] = [$result[$childName]];
				}
				$result[$childName][] = $childArray;
			} else {
				$result[$childName] = $childArray;
			}
		}

		// Handle text content
		$text = trim((string)$xml);
		if (count($result) === 0 && $text !== '') {
			return ['#text' => $text];
		} elseif ($text !== '') {
			$result['#text'] = $text;
		}

		return $result;
	}

	/**
	 * Process a single object during synchronization
	 *
	 * @param Synchronization $synchronization The synchronization being processed
	 * @param array $object The object to synchronize
	 * @param array $result The current result tracking data
	 * @param bool $isTest Whether this is a test run
	 * @param bool $force Whether to force synchronization regardless of changes
	 * @param SynchronizationLog $log The synchronization log
	 * @param string|null $mutationType The type of object mutation
	 *
	 * @return array Contains updated result data and the targetId ['result' => array, 'targetId' => string|null]
	 */
	private function processSynchronizationObject(
		Synchronization $synchronization,
		array $object,
		array $result,
		bool $isTest,
		bool $force,
		SynchronizationLog $log,
        FlowToken &$flowToken,
        ?string $mutationType = null
	): array {
		// We can only deal with arrays (based on the source empty values or string might be returned)
		if (is_array($object) === false) {
			$result['objects']['invalid']++;
			return ['result' => $result, 'targetId' => null];
		}

        $sourceConfig = $this->callService->applyConfigDot($synchronization->getSourceConfig());
        // Optional to fetch extra data now instead of later in ->synchronizeContract
        if (isset($sourceConfig[$this::EXTRA_DATA_BEFORE_CONDITIONS_LOCATION]) === true && ($sourceConfig[$this::EXTRA_DATA_BEFORE_CONDITIONS_LOCATION] === true || $sourceConfig[$this::EXTRA_DATA_BEFORE_CONDITIONS_LOCATION] === 'true')) {
            $object = $this->fetchMultipleExtraData(synchronization: $synchronization, sourceConfig: $sourceConfig, object: $object);
        }

		$conditionsObject = $this->encodeArrayKeys($object, '.', '&#46;');

		// Add flow token to conditions object if it exists
		if ($flowToken !== null) {
			$conditionsObject['flowToken'] = $flowToken->__serialize();
		}

		// Check if object adheres to conditions.
		// Take note, JsonLogic::apply() returns a range of return types, so checking it with '=== false' or '!== true' does not work properly.
		if ($synchronization->getConditions() !== [] && !JsonLogic::apply($synchronization->getConditions(), $conditionsObject)) {
			// Increment skipped count in log since object doesn't meet conditions
			$result['objects']['skipped']++;
			return ['result' => $result, 'targetId' => null];
		}

		// If the source configuration contains a dot notation for the id position, we need to extract the id from the source object
		$originId = $this->getOriginId($synchronization, $object);

		// Get the synchronization contract for this object
        $findContractByOriginId = false;
        if (isset($sourceConfig['findContractByOriginIdOnly']) === true && filter_var($sourceConfig['findContractByOriginIdOnly'], FILTER_VALIDATE_BOOLEAN) === true) {
            $findContractByOriginId = true;
        }

		$synchronizationContract = $this->synchronizationContractMapper->findSyncContractByOriginId(
			synchronizationId: $synchronization->id,
			originId: $originId,
            justByOriginId: $findContractByOriginId

		);

		if ($synchronizationContract instanceof SynchronizationContract === false) {
			// Only persist if not test
			$synchronizationContract = new SynchronizationContract();
			$synchronizationContract->setSynchronizationId($synchronization->getId());
			$synchronizationContract->setOriginId($originId);

			$synchronizationContractResult = $this->synchronizeContract(
				synchronizationContract: $synchronizationContract,
                synchronization: $synchronization,
                flowToken: $flowToken,
                object: $object,
                isTest: $isTest,
                force: $force,
                log: $log,
                mutationType: $mutationType
			);

			$synchronizationContract = $synchronizationContractResult['contract'];
			$result['contracts'][] = isset($synchronizationContractResult['contract']['uuid']) ?
				$synchronizationContractResult['contract']['uuid'] : null;
			$result['logs'][] = isset($synchronizationContractResult['log']['uuid']) ?
				$synchronizationContractResult['log']['uuid'] : null;
			$resultAction = $synchronizationContractResult['resultAction'] ?? null;
			if ($resultAction === 'update') {
				$resultAction = 'create';
			}
		} else {
			// @todo this is weird
			$synchronizationContractResult = $this->synchronizeContract(
				synchronizationContract: $synchronizationContract,
				synchronization: $synchronization,
                flowToken: $flowToken,
				object: $object,
				isTest: $isTest,
				force: $force,
				log: $log,
                mutationType: $mutationType
            );

			$synchronizationContract = $synchronizationContractResult['contract'];
			$result['contracts'][] = isset($synchronizationContractResult['contract']['uuid']) === true ?
				$synchronizationContractResult['contract']['uuid'] : null;
			$result['logs'][] = isset($synchronizationContractResult['log']['uuid']) === true ?
				$synchronizationContractResult['log']['uuid'] : null;
			$resultAction = $synchronizationContractResult['resultAction'] ?? null;
		}

		switch ($resultAction) {
			case 'update':
				$result['objects']['updated']++;
				break;
			case 'create':
				$result['objects']['created']++;
				break;
			case 'delete':
				$result['objects']['deleted']++;
				break;
			case 'skip':
				$result['objects']['skipped']++;
				break;
			default:
				$result['objects']['invalid']++;
				break;
		}

		$targetId = $synchronizationContract['targetId'] ?? null;

		return ['result' => $result, 'targetId' => $targetId];
	}

    /**
     * Fetch an synchronization by id or other characteristics.
     * Prevents other services from having to interact with the synchronizationmapper directly.
     *
     * @param string|int|null $id The id of the synchronization.
     * @param array $filters Other filters to find the synchronization by.
     * @return Synchronization The resulting synchronization
     * @throws DoesNotExistException Thrown if the synchronization does not exist.
     */
    public function getSynchronization(null|string|int $id = null, array $filters = []) :Synchronization
    {
        if ($id !== null) {
            $id = intval($id);
            return $this->synchronizationMapper->find($id);
        }

        /** @var Synchronization[] $synchronizations */
        $synchronizations = $this->synchronizationMapper->findAll(filters: $filters);

        if(count($synchronizations) === 0) {
            throw new DoesNotExistException('The synchronization you are looking for does not exist');
        }

        return $synchronizations[0];
    }

    /**
     * Calculates the median value from an array of numbers.
     *
     * This method sorts the input array and returns the middle value for odd-length arrays
     * or the average of the two middle values for even-length arrays.
     *
     * @param array $numbers Array of numeric values to calculate median from.
     *
     * @return float The median value, or 0 if the array is empty.
     *
     * @psalm-param array<float|int> $numbers
     * @phpstan-param array<float|int> $numbers
     */
    private function calculateMedian(array $numbers): float
    {
        if (empty($numbers)) {
            return 0.0;
        }

        // Sort the array to find the median
        sort($numbers);
        $count = count($numbers);

        // If odd number of elements, return the middle one
        if ($count % 2 === 1) {
            return (float) $numbers[intval($count / 2)];
        }

        // If even number of elements, return average of two middle values
        $middle1 = $numbers[intval($count / 2) - 1];
        $middle2 = $numbers[intval($count / 2)];
        return ($middle1 + $middle2) / 2.0;
    }

    /**
     * Identifies the slowest stage from timing data.
     *
     * This method analyzes the timing stages and returns information about
     * the stage that took the longest to execute.
     *
     * @param array $stages Array of timing stage data with duration_ms values.
     *
     * @return array Information about the slowest stage including name, duration, and description.
     *
     * @psalm-param array<string, array{duration_ms: float, description: string}> $stages
     * @phpstan-param array<string, array{duration_ms: float, description: string}> $stages
     * @psalm-return array{name: string, duration_ms: float, description: string}
     * @phpstan-return array{name: string, duration_ms: float, description: string}
     */
    private function getSlowestStage(array $stages): array
    {
        if (empty($stages)) {
            return [
                'name' => 'none',
                'duration_ms' => 0.0,
                'description' => 'No stages recorded'
            ];
        }

        $slowestStage = '';
        $slowestDuration = 0.0;
        $slowestDescription = '';

        foreach ($stages as $stageName => $stageData) {
            if ($stageData['duration_ms'] > $slowestDuration) {
                $slowestDuration = $stageData['duration_ms'];
                $slowestStage = $stageName;
                $slowestDescription = $stageData['description'];
            }
        }

        return [
            'name' => $slowestStage,
            'duration_ms' => $slowestDuration,
            'description' => $slowestDescription
        ];
    }

    /**
     * Calculates the efficiency ratio of the synchronization process.
     *
     * This method determines how much time was spent on actual object processing
     * versus overhead operations like fetching, configuration, and cleanup.
     * A higher ratio indicates more efficient processing.
     *
     * @param array $stages Array of timing stage data with duration_ms values.
     *
     * @return float Efficiency ratio between 0 and 1, where 1 means 100% of time spent on processing.
     *
     * @psalm-param array<string, array{duration_ms: float}> $stages
     * @phpstan-param array<string, array{duration_ms: float}> $stages
     */
    private function calculateEfficiencyRatio(array $stages): float
    {
        if (empty($stages)) {
            return 0.0;
        }

        $totalDuration = 0.0;
        $processingDuration = 0.0;

        foreach ($stages as $stageName => $stageData) {
            $totalDuration += $stageData['duration_ms'];

            // Consider 'process_objects' as the core processing stage
            if ($stageName === 'process_objects') {
                $processingDuration = $stageData['duration_ms'];
            }
        }

        if ($totalDuration === 0.0) {
            return 0.0;
        }

        return round($processingDuration / $totalDuration, 4);
    }

	/**
	 * Cleans up files that are currently attached to an object but not present in the new file set.
	 *
	 * This method compares the currently attached files to an object with the new set of files
	 * being processed and removes any files that are no longer needed.
	 *
	 * @param string $objectId The UUID of the object to clean up files for.
	 * @param array $newFileNames Array of filenames that should remain attached to the object.
	 *
	 * @return int The number of files that were deleted.
	 * @throws ContainerExceptionInterface
	 * @throws NotFoundExceptionInterface
	 * @throws Exception
	 */
	private function cleanupOrphanedFiles(string $objectId, array $newFileNames): int
	{
		$deletedCount = 0;

		try {
			// Get the object entity
			$objectService = $this->containerInterface->get('OCA\OpenRegister\Service\ObjectService');
			try {
				$objectEntity = $objectService->findByUuid(uuid: $objectId);
			} catch (DoesNotExistException $e) {
				// It is possible we are trying to delete files for an object id where the object has not been persisted yet (for example a zgw informatieobject can have a beforehand generated uuid)
				return 0;
			}

			// Get the file service
			$fileService = $this->containerInterface->get('OCA\OpenRegister\Service\FileService');

			// Get all currently attached files for this object
			$currentFiles = $fileService->getFiles($objectEntity);

			// Check each current file to see if it should be kept
			foreach ($currentFiles as $file) {
				$fileName = $file->getName();

				// If this file is not in the new set, delete it
				if (!in_array($fileName, $newFileNames, true)) {
					try {
						// Use FileService's deleteFile method instead of direct deletion
						$result = $fileService->deleteFile($file, $objectEntity);

						if ($result === true) {
							$deletedCount++;
						}
					} catch (Exception $e) {
						error_log("FAILED to delete orphaned file {$fileName}: " . $e->getMessage());
					}
				}
			}

		} catch (Exception $e) {
			error_log("FATAL ERROR during file cleanup for object {$objectId}: " . $e->getMessage());
		}

		return $deletedCount;
	}

	/**
	 * Processes file fetching for multiple files and handles cleanup of orphaned files.
	 *
	 * This method fetches multiple files for an object and ensures that any files
	 * currently attached to the object but not in the new set are removed.
	 *
	 * @param Source $source The source to fetch files from.
	 * @param array $config The fetch_file rule configuration.
	 * @param array $endpoints Array of endpoints/file data to process.
	 * @param string|null $objectId The UUID of the object to attach files to.
	 *
	 * @return void
	 */
	private function processMultipleFilesWithCleanup(Source $source, array $config, array $endpoints, ?string $objectId = null): void
	{
		$newFileNames = [];

        if ($endpoints === [] && $objectId !== null) {
            $targetObjectId = $objectId;
        } elseif ($endpoints === []) {
            return;
        }

		// Process all files first and collect their filenames
		foreach ($endpoints as $endpoint) {
			$filename = null;
			$tags = [];
			$contextObjectId = null;
			$actualEndpoint = null;
			$registerId = null;
            $published = null;

			// Handle different endpoint types
			if (is_array($endpoint)) {
				// This is an object with file metadata (multidimensional array case)
				$actualEndpoint = $this->getFileContext(
					config: $config,
					endpoint: $endpoint,
					filename: $filename,
					tags: $tags,
					objectId: $contextObjectId,
                    published: $published,
                    registerId: $registerId
				);
			} else {
				// This is a simple endpoint string (indexed array case)
				$actualEndpoint = $endpoint;
			}

			// Use context object ID if specified, otherwise fall back to the original object ID
			$targetObjectId = $contextObjectId ?? $objectId;

			if ($actualEndpoint !== null) {
				// Determine filename for tracking BEFORE attempting fetch


				try {
					// Fetch the file
					$this->fetchFile(
						source: $source,
						endpoint: $actualEndpoint,
						config: $config,
						objectId: $targetObjectId,
						tags: $tags,
						filename: $filename,
                        published: $published,
                        registerId: $registerId
					);
				} catch (Exception $e) {
					error_log("Failed to fetch file from endpoint {$actualEndpoint}: " . $e->getMessage());
					// Note: We still keep the filename in tracking array even if fetch fails
					// This prevents cleanup from deleting files that should exist
				}

                $trackingFilename = $filename;

                if ($trackingFilename === null) {
                    // Try to extract filename from endpoint URL
                    $pathParts = explode('/', $actualEndpoint);
                    $trackingFilename = end($pathParts);

                    // If still no clear filename, generate a fallback
                    if (empty($trackingFilename) || strpos($trackingFilename, '?') !== false) {
                        $trackingFilename = 'file_' . md5($actualEndpoint);
                    }
                }

                // Add to tracking array BEFORE attempting fetch (so failures don't affect cleanup)
                if (!empty($trackingFilename)) {
                    $newFileNames[] = $trackingFilename;
                }
			}
		}

		// Always run cleanup, even if newFileNames is empty
		// This handles the case where all files should be removed from an object
		$this->cleanupOrphanedFiles($targetObjectId, $newFileNames);
	}

	/**
	 * Cleans up files for an object based on the current attachments array.
	 *
	 * This method compares the files currently attached to an object with the files
	 * that should exist based on the attachments array from the synchronized data.
	 * Files that are no longer referenced in the attachments will be removed.
	 *
	 * @param string $objectId The UUID of the object to clean up files for.
	 * @param array $attachments Array of attachment objects with filename properties.
	 *
	 * @return int The number of files that were deleted.
	 * @throws ContainerExceptionInterface
	 * @throws NotFoundExceptionInterface
	 * @throws Exception
	 */
	public function cleanupFilesFromAttachments(string $objectId, array $attachments): int
	{
		// Extract filenames from attachments array
		$expectedFileNames = [];
		foreach ($attachments as $attachment) {
			if (isset($attachment['filename']) && !empty($attachment['filename'])) {
				$expectedFileNames[] = $attachment['filename'];
			}
		}

		// Remove duplicates in case the same file appears multiple times with different labels
		$expectedFileNames = array_unique($expectedFileNames);

		// Use the existing cleanup method
		return $this->cleanupOrphanedFiles($objectId, $expectedFileNames);
	}

	/**
	 * Determines if a file should be published based on the published parameter.
	 *
	 * This method checks if the published parameter indicates that a file should be published.
	 * It supports boolean values (true/false), string values ("true"/"false"), and date strings.
	 * For date strings, it assumes the file should be published if a date is provided.
	 *
	 * @param string|null $published The published parameter from the attachment data.
	 *
	 * @return bool True if the file should be published, false otherwise.
	 */
	private function shouldPublishFile(?string $published): bool
	{
		if ($published === null) {
			return false;
		}

		// Handle boolean true values
		if ($published === true || $published === 'true' || $published === '1') {
			return true;
		}

		// Handle boolean false values
		if ($published === false || $published === 'false' || $published === '0') {
			return false;
		}

		// Handle date strings - if it's a valid date string, consider it as published
		if (is_string($published) && !empty($published)) {
			// Try to parse as a date
			$date = \DateTime::createFromFormat(\DateTime::ATOM, $published);
			if ($date !== false) {
				return true;
			}

			// Try other common date formats
			$formats = ['Y-m-d', 'Y-m-d H:i:s', 'Y-m-d\TH:i:s\Z', 'Y-m-d\TH:i:sP', 'Y-m-d\TH:i:s'];
			foreach ($formats as $format) {
				$date = \DateTime::createFromFormat($format, $published);
				if ($date !== false) {
					return true;
				}
			}
		}

		return false;
	}

	/**
	 * Fetches a file from a given endpoint and saves it to the OpenRegister system.
	 *
	 * This method downloads a file from a remote source and stores it in the OpenRegister
	 * file system, optionally applying tags and sharing settings.
	 *
	 * @param Source $source The source configuration for the API call.
	 * @param string $endpoint The endpoint URL to fetch the file from.
	 * @param array $config Configuration array containing method, write settings, etc.
	 * @param string $objectId The UUID of the object to attach the file to.
	 * @param array|null $tags Optional array of tags to apply to the file.
	 * @param string|null $filename Optional filename to use for the saved file.
	 * @param string|null $published Optional published status to determine if file should be published.
	 *
	 * @return string The original endpoint URL.
	 * @throws Exception If the file cannot be fetched or saved.
	 * @throws \OCP\DB\Exception
	 */
}<|MERGE_RESOLUTION|>--- conflicted
+++ resolved
@@ -1052,16 +1052,11 @@
 		// Handle synchronization based on test mode
 		if ($isTest === true) {
 			// Return test data without updating target
-<<<<<<< HEAD
-			$contractLog->setTargetResult('test');
-            $contractLog->setExpires($this->calculateExpires($this->successRetention));
-			$contractLog = $this->synchronizationContractLogMapper->update($contractLog);
-=======
 			if (isset($contractLog) === true) {
-				$contractLog->setTargetResult('test');
-				$contractLog = $this->synchronizationContractLogMapper->update($contractLog);
-			}
->>>>>>> c5659f4b
+			    $contractLog->setTargetResult('test');
+                $contractLog->setExpires($this->calculateExpires($this->successRetention));
+			    $contractLog = $this->synchronizationContractLogMapper->update($contractLog);
+			}
 			return [
 				'log' => isset($contractLog) === true ? $contractLog->jsonSerialize() : null,
 				'contract' => $synchronizationContract->jsonSerialize(),
