--- conflicted
+++ resolved
@@ -529,12 +529,7 @@
     }
 
 	/**
-<<<<<<< HEAD
-	 * Retrieves all objects from an API source for a given synchronization.
-	 * @todo re-write this entire function so that it is recursive.
-=======
 	 * Fetches all objects from an API source for a given synchronization.
->>>>>>> bab8d12c
 	 *
 	 * @param Synchronization $synchronization The synchronization object containing source information.
 	 * @param bool|null $isTest If true, only a single object is returned for testing purposes.
@@ -548,57 +543,6 @@
 		$objects = [];
 		$source = $this->sourceMapper->find($synchronization->getSourceId());
 
-<<<<<<< HEAD
-		if ($source->getRateLimitRemaining() !== null && $source->getRateLimitReset() !== null
-			&& $source->getRateLimitRemaining() <= 0 && $source->getRateLimitReset() > time()
-		) {
-			throw new TooManyRequestsHttpException(
-				message: "Rate Limit on Source has been exceeded. Canceling synchronization...",
-				code: 429,
-				headers: $this->getRateLimitHeaders($source)
-			);
-		}
-
-        // Let's get the source config
-        $sourceConfig = $this->callService->applyConfigDot($synchronization->getSourceConfig());
-        $endpoint = $sourceConfig['endpoint'] ?? '';
-        $headers = $sourceConfig['headers'] ?? [];
-        $query = $sourceConfig['query'] ?? [];
-        $config = [
-            'headers' => $headers,
-            'query' => $query,
-        ];
-
-		// Get CurrentPage from Synchronization.
-		$currentPage = $synchronization->getCurrentPage() ?? 1;
-		// Current Page could be higher than 1 if we continue after rate limit had been reached previously.
-		if ($currentPage > 1) {
-			$config = $this->getNextPage(config: $config, sourceConfig: $sourceConfig, currentPage: $currentPage);
-		}
-
-        // Make the initial API call
-		// @TODO: method is now fixed to GET, but could end up in configuration.
-		$callLog = $this->callService->call(source: $source, endpoint: $endpoint, method: 'GET', config: $config);
-        $response = $callLog->getResponse();
-		if ($response === null) {
-			// @todo
-			if ($callLog->getStatusCode() === 429) {
-				throw new TooManyRequestsHttpException(
-					message: "Stopped sync because rate limit on Source has been exceeded.",
-					code: 429,
-					headers: $this->getRateLimitHeaders($source)
-				);
-			}
-		}
-
-		$lastHash = md5($response['body']);
-        $body = json_decode($response['body'], true);
-        if (empty($body) === true) {
-            // @todo log that we got an empty response
-            return [];
-        }
-        $objects = array_merge($objects, $this->getAllObjectsFromArray(array: $body, synchronization: $synchronization));
-=======
 		// Check rate limit before proceeding
 		$this->checkRateLimit($source);
 
@@ -621,7 +565,6 @@
 			currentPage: $currentPage,
 			isTest: $isTest
 		);
->>>>>>> bab8d12c
 
 		// Reset the current page after synchronization if not a test
 		if ($isTest === false) {
@@ -629,65 +572,6 @@
 			$this->synchronizationMapper->update($synchronization);
 		}
 
-<<<<<<< HEAD
-        // Increase Current page because of the first call made above.
-        $currentPage++;
-		// Update CurrentPage on Synchronization
-		$synchronization->setCurrentPage($currentPage);
-		$this->synchronizationMapper->update($synchronization);
-
-        $useNextEndpoint = false;
-        if (array_key_exists('next', $body)) {
-            $useNextEndpoint = true;
-        }
-
-		// Continue making API calls if there are more pages from 'next' the response body or if paginationQuery is set
-		while ($useNextEndpoint === true && $nextEndpoint = $this->getNextEndpoint(body: $body, url: $source->getLocation())) {
-			// Do not pass $config here because it overwrites the query attached to nextEndpoint
-			$callLog = $this->callService->call(source: $source, endpoint: $nextEndpoint);
-			$response = $callLog->getResponse();
-			if ($response === null) {
-				// @todo
-				if ($callLog->getStatusCode() === 429) {
-					throw new TooManyRequestsHttpException(
-						message: "Stopped sync because rate limit on Source has been exceeded.",
-						code: 429,
-						headers: $this->getRateLimitHeaders($source)
-					);
-				}
-			}
-
-			$body = json_decode($response['body'], true);
-			$objects = array_merge($objects, $this->getAllObjectsFromArray($body, $synchronization));
-
-			// Increase Current page. And update CurrentPage on Synchronization.
-			$currentPage++;
-			$synchronization->setCurrentPage($currentPage);
-			$this->synchronizationMapper->update($synchronization);
-		}
-
-		if ($useNextEndpoint === false && $synchronization->usesPagination() === true) {
-			do {
-				$config   = $this->getNextPage(config: $config, sourceConfig: $sourceConfig, currentPage: $currentPage);
-				$callLog = $this->callService->call(source: $source, endpoint: $endpoint, method: 'GET', config: $config);
-				$response = $callLog->getResponse();
-				if ($response === null) {
-					// @todo
-					if ($callLog->getStatusCode() === 429) {
-						throw new TooManyRequestsHttpException(
-							message: "Stopped sync because rate limit on Source has been exceeded.",
-							code: 429,
-							headers: $this->getRateLimitHeaders($source)
-						);
-					}
-				}
-
-				$hash     = md5($response['body']);
-
-				if ($hash === $lastHash) {
-					break;
-				}
-=======
 		return $objects;
 	}
 
@@ -734,7 +618,6 @@
 		if ($isTest === true) {
 			return [$objects[0]] ?? [];
 		}
->>>>>>> bab8d12c
 
 		// Increment the current page and update synchronization
 		$currentPage++;
@@ -760,24 +643,6 @@
 		return $objects;
 	}
 
-<<<<<<< HEAD
-				$newObjects = $this->getAllObjectsFromArray(array: $body, synchronization: $synchronization);
-				$objects = array_merge($objects, $newObjects);
-
-				// Increase Current page. And update CurrentPage on Synchronization.
-				$currentPage++;
-				$synchronization->setCurrentPage($currentPage);
-				$this->synchronizationMapper->update($synchronization);
-			} while (empty($newObjects) === false);
-		}
-
-		// Reset Current Page to 1 when we are done with all pages.
-		$synchronization->setCurrentPage(1);
-		$this->synchronizationMapper->update($synchronization);
-
-        return $objects;
-    }
-=======
 	/**
 	 * Checks if the source has exceeded its rate limit and throws an exception if true.
 	 *
@@ -799,7 +664,6 @@
 			);
 		}
 	}
->>>>>>> bab8d12c
 
 	/**
 	 * Retrieves rate limit information from a given source and formats it as HTTP headers.
@@ -807,7 +671,6 @@
 	 * This function extracts rate limit details from the provided source object and returns them
 	 * as an associative array of headers. The headers can be used for communicating rate limit status
 	 * in API responses or logging purposes.
-<<<<<<< HEAD
 	 *
 	 * @param Source $source The source object containing rate limit details, such as limits, remaining requests, and reset times.
 	 *
@@ -828,40 +691,6 @@
 			'X-RateLimit-Window' => $source->getRateLimitWindow(),
 		];
 	}
-
-	/**
-	 * Determines the next API endpoint based on a provided next.
-	 *
-	 * @param array $body
-	 * @param string $url
-=======
-	 *
-	 * @param Source $source The source object containing rate limit details, such as limits, remaining requests, and reset times.
->>>>>>> bab8d12c
-	 *
-	 * @return array An associative array of rate limit headers:
-	 *               - 'X-RateLimit-Limit' (int|null): The maximum number of allowed requests.
-	 *               - 'X-RateLimit-Remaining' (int|null): The number of requests remaining in the current window.
-	 *               - 'X-RateLimit-Reset' (int|null): The Unix timestamp when the rate limit resets.
-	 *               - 'X-RateLimit-Used' (int|null): The number of requests used so far.
-	 *               - 'X-RateLimit-Window' (int|null): The duration of the rate limit window in seconds.
-	 */
-<<<<<<< HEAD
-    private function getNextEndpoint(array $body, string $url): ?string
-    {
-        $nextLink = $this->getNextlinkFromCall($body);
-=======
-	private function getRateLimitHeaders(Source $source): array
-	{
-		return [
-			'X-RateLimit-Limit' => $source->getRateLimitLimit(),
-			'X-RateLimit-Remaining' => $source->getRateLimitRemaining(),
-			'X-RateLimit-Reset' => $source->getRateLimitReset(),
-			'X-RateLimit-Used' => 0,
-			'X-RateLimit-Window' => $source->getRateLimitWindow(),
-		];
-	}
->>>>>>> bab8d12c
 
 	/**
 	 * Updates the API request configuration with pagination details for the next page.
