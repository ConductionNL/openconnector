--- conflicted
+++ resolved
@@ -2503,54 +2503,23 @@
 		switch ($this->getArrayType($endpoint)) {
 			// Single file endpoint
 			case 'Not array':
-<<<<<<< HEAD
-				$dataDot[$config['filePath']] = $this->fetchFile(source: $source, endpoint: $endpoint, config: $config, objectId: $objectId);
-=======
 				$this->fetchFile(source: $source, endpoint: $endpoint, config: $config, objectId: $objectId);
->>>>>>> 106e209f
 				break;
 			// Array of object that has file(s)
 			case 'Associative array':
 				$endpoint = $this->getFileContext(config: $config, endpoint: $endpoint, filename: $filename, tags: $tags, objectId: $objectId);
 				if ($endpoint === null) {
-<<<<<<< HEAD
-					throw new Exception('Could not get endpoint for fetch file rule' . $rule->getId());
-				}
-				$dataDot[$config['filePath']] = $this->fetchFile(source: $source, endpoint: $endpoint, config: $config, objectId: $objectId, filename: $filename);
-				break;
-			// Array of object(s) that has file(s)
-			case "Multidimensional array":
-				$result = [];
-=======
                     return $dataDot->jsonSerialize();
 				}
 				$this->fetchFile(source: $source, endpoint: $endpoint, config: $config, objectId: $objectId, filename: $filename);
 				break;
 			// Array of object(s) that has file(s)
 			case "Multidimensional array":
->>>>>>> 106e209f
 				foreach ($endpoint as $object) {
 					$filename = null;
 					$tags = [];
 					$endpoint = $this->getFileContext(config: $config, endpoint: $object, filename: $filename, tags: $tags, objectId: $objectId);
 					if ($endpoint === null) {
-<<<<<<< HEAD
-						throw new Exception('Could not get endpoint for fetch file rule' . $rule->getId());
-					}
-					$result[] = $this->fetchFile(source: $source, endpoint: $endpoint, config: $config, objectId: $objectId, filename: $filename);
-				}
-				$dataDot[$config['filePath']] = $result;
-				break;
-			// Array of just endpoints
-			case "Indexed array":
-				$result = [];
-				foreach ($endpoint as $key => $childEndpoint) {
-					$filename = null;
-					$tags = [];
-					$result[] = $this->fetchFile(source: $source, endpoint: $childEndpoint, config: $config, objectId: $objectId);
-				}
-				$dataDot[$config['filePath']] = $result;
-=======
                         continue;
 					}
 					$this->fetchFile(source: $source, endpoint: $endpoint, config: $config, objectId: $objectId, filename: $filename);
@@ -2563,7 +2532,6 @@
 					$tags = [];
 					$this->fetchFile(source: $source, endpoint: $childEndpoint, config: $config, objectId: $objectId);
 				}
->>>>>>> 106e209f
 				break;
 		}
 
