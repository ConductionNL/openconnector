<?php

namespace OCA\OpenConnector\Service;

use Exception;
use GuzzleHttp\Exception\GuzzleException;
use JWadhams\JsonLogic;
use OCA\OpenConnector\Db\CallLog;
use OCA\OpenConnector\Db\Mapping;
use OCA\OpenConnector\Db\Source;
use OCA\OpenConnector\Db\SourceMapper;
use OCA\OpenConnector\Db\MappignMapper;
use OCA\OpenConnector\Db\Synchronization;
use OCA\OpenConnector\Db\SynchronizationMapper;
use OCA\OpenConnector\Db\SynchronizationContract;
use OCA\OpenConnector\Db\SynchronizationContractLog;
use OCA\OpenConnector\Db\SynchronizationContractLogMapper;
use OCA\OpenConnector\Db\SynchronizationContractMapper;
use OCA\OpenConnector\Service\CallService;
use OCA\OpenConnector\Service\MappingService;
use OCP\AppFramework\Db\MultipleObjectsReturnedException;
use Psr\Container\ContainerExceptionInterface;
use Psr\Container\NotFoundExceptionInterface;
use Symfony\Component\Uid\Uuid;
use OCP\AppFramework\Db\DoesNotExistException;
use Adbar\Dot;

use Psr\Container\ContainerInterface;
use DateInterval;
use DateTime;
use OCA\OpenConnector\Db\MappingMapper;
use OCP\AppFramework\Http\NotFoundResponse;
use Twig\Environment;
use Twig\Error\LoaderError;
use Twig\Error\SyntaxError;

class SynchronizationService
{
    private CallService $callService;
    private MappingService $mappingService;
    private ContainerInterface $containerInterface;
    private SynchronizationMapper $synchronizationMapper;
    private SourceMapper $sourceMapper;
    private MappingMapper $mappingMapper;
    private SynchronizationContractMapper $synchronizationContractMapper;
    private SynchronizationContractLogMapper $synchronizationContractLogMapper;
    private ObjectService $objectService;
    private Source $source;

<<<<<<< HEAD
    const EXTRA_DATA_CONFIGS_LOCATION      = 'extraDataConfigs';
    const EXTRA_DATA_ENDPOINT_LOCATION     = 'endpointLocation';
    const KEY_FOR_EXTRA_DATA_LOCATION      = 'key';
    const MERGE_EXTRA_DATA_OBJECT_LOCATION = 'mergeExtraDataKey';
=======
    const SINGLE_ENDPOINT            = 'singleEndpoint';
    const MERGE_DATA_SINGLE_ENDPOINT = 'mergeDataSingleEndpoint';

>>>>>>> 4d13dea1

	public function __construct(
		CallService $callService,
		MappingService $mappingService,
		ContainerInterface $containerInterface,
        SourceMapper $sourceMapper,
        MappingMapper $mappingMapper,
		SynchronizationMapper $synchronizationMapper,
		SynchronizationContractMapper $synchronizationContractMapper,
        SynchronizationContractLogMapper $synchronizationContractLogMapper,
	) {
		$this->callService = $callService;
		$this->mappingService = $mappingService;
		$this->containerInterface = $containerInterface;
		$this->synchronizationMapper = $synchronizationMapper;
		$this->mappingMapper = $mappingMapper;
		$this->synchronizationContractMapper = $synchronizationContractMapper;
        $this->synchronizationContractLogMapper = $synchronizationContractLogMapper;
        $this->sourceMapper = $sourceMapper;
	}

	/**
	 * Synchronizes a given synchronization (or a complete source).
	 *
	 * @param Synchronization $synchronization
	 * @param bool|null $isTest False by default, currently added for synchronziation-test endpoint
	 *
	 * @return array
	 * @throws ContainerExceptionInterface
	 * @throws NotFoundExceptionInterface
	 * @throws GuzzleException
	 * @throws LoaderError
	 * @throws SyntaxError
	 * @throws MultipleObjectsReturnedException
	 * @throws \OCP\DB\Exception
	 */
    public function synchronize(Synchronization $synchronization, ?bool $isTest = false): array
	{
        if (empty($synchronization->getSourceId()) === true) {
            throw new Exception('sourceId of synchronziation cannot be empty. Canceling synchronization..');
        }

        $objectList = $this->getAllObjectsFromSource(synchronization: $synchronization, isTest: $isTest);

        foreach ($objectList as $key => $object) {
            // If the source configuration contains a dot notation for the id position, we need to extract the id from the source object
            $originId = $this->getOriginId($synchronization, $object);

            // Get the synchronization contract for this object
            $synchronizationContract = $this->synchronizationContractMapper->findSyncContractByOriginId(synchronizationId: $synchronization->id, originId: $originId);

            if ($synchronizationContract instanceof SynchronizationContract === false) {
                // Only persist if not test
                if ($isTest === false) {
                    $synchronizationContract = $this->synchronizationContractMapper->createFromArray([
                        'synchronizationId' => $synchronization->getId(),
                        'originId' => $originId,
                    ]);
                } else {
                    $synchronizationContract = new SynchronizationContract();
                    $synchronizationContract->setSynchronizationId($synchronization->getId());
                    $synchronizationContract->setOriginId($originId);
                }

                $synchronizationContract = $this->synchronizeContract(synchronizationContract: $synchronizationContract, synchronization: $synchronization, object: $object, isTest: $isTest);

                if ($isTest === true && is_array($synchronizationContract) === true) {
                    // If this is a log and contract array return for the test endpoint.
                    $logAndContractArray = $synchronizationContract;

                    return $logAndContractArray;
                }
            } else {
				// @todo this is wierd
				$synchronizationContract = $this->synchronizeContract(synchronizationContract: $synchronizationContract, synchronization: $synchronization, object: $object, isTest: $isTest);
				if ($isTest === false && $synchronizationContract instanceof SynchronizationContract === true) {
                    // If this is a regular synchronizationContract update it to the database.
                    $objectList[$key] = $this->synchronizationContractMapper->update(entity: $synchronizationContract);
                } elseif ($isTest === true && is_array($synchronizationContract) === true) {
                    // If this is a log and contract array return for the test endpoint.
                    $logAndContractArray = $synchronizationContract;
                    return $logAndContractArray;
                }
            }

            $this->synchronizationContractMapper->update($synchronizationContract);
        }

		foreach ($synchronization->getFollowUps() as $followUp) {
			$followUpSynchronization = $this->synchronizationMapper->find($followUp);
			$this->synchronize($followUpSynchronization, $isTest);
		}

        return $objectList;
    }

	/**
	 * Gets id from object as is in the origin
	 *
	 * @param Synchronization $synchronization
	 * @param array $object
	 *
	 * @return string|int id
	 * @throws Exception
	 */
    private function getOriginId(Synchronization $synchronization, array $object): int|string
	{
        // Default ID position is 'id' if not specified in source config
        $originIdPosition = 'id';
        $sourceConfig = $synchronization->getSourceConfig();

        // Check if a custom ID position is defined in the source configuration
        if (isset($sourceConfig['idPosition']) === true && empty($sourceConfig['idPosition']) === false) {
            // Override default with custom ID position from config
            $originIdPosition = $sourceConfig['idPosition'];
        }

        // Create Dot object for easy access to nested array values
        $objectDot = new Dot($object);

        // Try to get the ID value from the specified position in the object
        $originId = $objectDot->get($originIdPosition);

        // If no ID was found at the specified position, throw an error
        if ($originId === null) {
            throw new Exception('Could not find origin id in object for key: ' . $originIdPosition);
        }

        // Return the found ID value
        return $originId;
    }

	/**
	 * Fetch an object from a specific endpoint.
	 *
	 * @param Synchronization $synchronization The synchronization containing the source.
	 * @param string $endpoint The endpoint to request to fetch the desired object.
	 *
	 * @return array The resulting object.
	 *
	 * @throws GuzzleException
	 * @throws \OCP\DB\Exception
	 */
	public function getObjectFromSource(Synchronization $synchronization, string $endpoint): array
	{
		$source = $this->sourceMapper->find(id: $synchronization->getSourceId());

		// Lets get the source config
		$sourceConfig = $synchronization->getSourceConfig();
		$headers = $sourceConfig['headers'] ?? [];
		$query = $sourceConfig['query'] ?? [];
		$config = [
			'headers' => $headers,
			'query' => $query,
		];

		if (str_starts_with($endpoint, $source->getLocation()) === true) {
			$endpoint = str_replace(search: $source->getLocation(), replace: '', subject: $endpoint);
		}

		// Make the initial API call
		// @TODO: method is now fixed to GET, but could end up in configuration.
		$response = $this->callService->call(source: $source, endpoint: $endpoint, config: $config)->getResponse();

		return json_decode($response['body'], true);
	}

    /**
     * Fetches extra data for a given object based on the provided synchronization configuration.
     *
     * @param Synchronization $synchronization The synchronization instance containing configuration details.
     * @param array $extraDataConfig The extra data configuration.
     * @param array $object The object for which extra data needs to be fetched.
     *
     * @return array The original object merged with the extra data or the extra data itself, depending on configuration.
     *
     * @throws Exception If the endpoint cannot be retrieved from the source configuration and the provided object.
     */
    private function fetchExtraDataForObject(Synchronization $synchronization, array $extraDataConfig, array $object)
    {
        if (isset($sourceConfig[$this::EXTRA_DATA_ENDPOINT_LOCATION]) === false) {
            return $object;
        }

        $dotObject = new Dot($object);
        $endpoint = $dotObject->get($extraDataConfig[$this::EXTRA_DATA_ENDPOINT_LOCATION] ?? null);

        $endpoint = str_replace(search: '{{ originId }}', replace: $this->getOriginId($synchronization, $object), subject: $extraDataConfig[$this::EXTRA_DATA_ENDPOINT_LOCATION]);
        $endpoint = str_replace(search: '{{originId}}', replace: $this->getOriginId($synchronization, $object), subject: $endpoint);

        if (!$endpoint) {
            throw new Exception(
                sprintf(
                    'Could not get endpoint with extra data location: %s, object: %s',
                    $extraDataConfig[$this::EXTRA_DATA_ENDPOINT_LOCATION],
                    json_encode($object)
                )
            );
        }

        $extraData = $this->getObjectFromSource($synchronization, $endpoint);

        if (isset($extraDataConfig[$this::KEY_FOR_EXTRA_DATA_LOCATION]) === true) {
            $extraData = [$extraDataConfig[$this::KEY_FOR_EXTRA_DATA_LOCATION] => $extraData];
        }

        if (isset($extraDataConfig[$this::MERGE_EXTRA_DATA_OBJECT_LOCATION]) === true && $extraDataConfig[$this::MERGE_EXTRA_DATA_OBJECT_LOCATION] === true) {
            return array_merge($object, $extraData);
        }

        return $extraData;
    }


	/**
	 * Synchronize a contract
	 *
	 * @param SynchronizationContract $synchronizationContract
	 * @param Synchronization|null $synchronization
	 * @param array $object
	 * @param bool|null $isTest False by default, currently added for synchronization-test endpoint
	 *
	 * @return SynchronizationContract|Exception|array
	 * @throws ContainerExceptionInterface
	 * @throws NotFoundExceptionInterface
	 * @throws LoaderError
	 * @throws SyntaxError
	 */
    public function synchronizeContract(SynchronizationContract $synchronizationContract, Synchronization $synchronization = null, array $object = [], ?bool $isTest = false): SynchronizationContract|Exception|array
	{
<<<<<<< HEAD
        $sourceConfig = $this->callService->applyConfigDot($synchronization->getSourceConfig());

        // Check if extra data needs to be fetched
        if (isset($sourceConfig[$this::EXTRA_DATA_CONFIGS_LOCATION]) === true) {
            foreach ($sourceConfig[$this::EXTRA_DATA_CONFIGS_LOCATION] as $extraDataConfig) {
                $object = array_merge($object, $this->fetchExtraDataForObject($synchronization, $extraDataConfig, $object));
            }
        }
=======
        $sourceConfig = $synchronization->getSourceConfig();
		if ($synchronization !== null && isset($sourceConfig[$this::SINGLE_ENDPOINT]) === true) {

			// Update endpoint
			$endpoint = str_replace(search: '{{ originId }}', replace: $this->getOriginId($synchronization, $object), subject: $sourceConfig[$this::SINGLE_ENDPOINT]);
			$endpoint = str_replace(search: '{{originId}}', replace: $this->getOriginId($synchronization, $object), subject: $endpoint);

			// Get object from source
            if (isset($sourceConfig[$this::MERGE_DATA_SINGLE_ENDPOINT]) === true && $sourceConfig[$this::MERGE_DATA_SINGLE_ENDPOINT] === true) {
                $object = array_merge($object, $this->getObjectFromSource(synchronization: $synchronization, endpoint: $endpoint));
            } else {
                $object = $this->getObjectFromSource(synchronization: $synchronization, endpoint: $endpoint);
            }
		}
>>>>>>> 4d13dea1


        // Let create a source hash for the object
        $originHash = md5(serialize($object));
        $synchronizationContract->setSourceLastChecked(new DateTime());

        // Let's prevent pointless updates @todo account for omnidirectional sync, unless the config has been updated since last check then we do want to rebuild and check if the tagert object has changed
        if ($originHash === $synchronizationContract->getOriginHash() && $synchronization->getUpdated() < $synchronizationContract->getSourceLastChecked()) {
            // The object has not changed and the config has not been updated since last check
			return $synchronizationContract;
        }

        // The object has changed, oke let do mappig and bla die bla
        $synchronizationContract->setOriginHash($originHash);
        $synchronizationContract->setSourceLastChanged(new DateTime());

		// Check if object adheres to conditions.
		// Take note, JsonLogic::apply() returns a range of return types, so checking it with '=== false' or '!== true' does not work properly.
		if ($synchronization->getConditions() !== [] && !JsonLogic::apply($synchronization->getConditions(), $object)) {
			return $synchronizationContract;
		}

        // If no source target mapping is defined, use original object
        if (empty($synchronization->getSourceTargetMapping()) === true) {
            $targetObject = $object;
        } else {
            try {
                $sourceTargetMapping = $this->mappingMapper->find(id: $synchronization->getSourceTargetMapping());
            } catch (DoesNotExistException $exception) {
                return new Exception($exception->getMessage());
            }

            // Execute mapping if found
            if ($sourceTargetMapping) {
                $targetObject = $this->mappingService->executeMapping(mapping: $sourceTargetMapping, input: $object);
            } else {
                $targetObject = $object;
            }
        }


        // set the target hash
        $targetHash = md5(serialize($targetObject));
        $synchronizationContract->setTargetHash($targetHash);
        $synchronizationContract->setTargetLastChanged(new DateTime());
        $synchronizationContract->setTargetLastSynced(new DateTime());
        $synchronizationContract->setSourceLastSynced(new DateTime());

        // prepare log
        $log = [
            'synchronizationId' => $synchronizationContract->getSynchronizationId(),
            'synchronizationContractId' => $synchronizationContract->getId(),
            'source' => $object,
            'target' => $targetObject,
            'expires' => new DateTime('+1 day')
        ];

        // Handle synchronization based on test mode
		if ($isTest === true) {
			// Return test data without updating target
			return [
				'log' => $log,
				'contract' => $synchronizationContract->jsonSerialize()
			];
		}

		// Update target and create log when not in test mode
		$synchronizationContract = $this->updateTarget(
			synchronizationContract: $synchronizationContract,
			targetObject: $targetObject
		);

		// Create log entry for the synchronization
		$this->synchronizationContractLogMapper->createFromArray($log);

        return $synchronizationContract;

    }

	/**
	 * Write the data to the target
	 *
	 * @param SynchronizationContract $synchronizationContract
	 * @param array $targetObject
	 *
	 * @return SynchronizationContract
	 * @throws ContainerExceptionInterface
	 * @throws NotFoundExceptionInterface
	 */
    public function updateTarget(SynchronizationContract $synchronizationContract, array $targetObject): SynchronizationContract
	{
         // The function can be called solo set let's make sure we have the full synchronization object
        if (isset($synchronization) === false) {
            $synchronization = $this->synchronizationMapper->find($synchronizationContract->getSynchronizationId());
        }

        // Let's check if we need to create or update
        $update = false;
        if ($synchronizationContract->getTargetId()){
            $update = true;
        }

        $type = $synchronization->getTargetType();

        switch ($type) {
            case 'register/schema':
                // Setup the object service
                $objectService = $this->containerInterface->get('OCA\OpenRegister\Service\ObjectService');

                // if we already have an id, we need to get the object and update it
                if ($synchronizationContract->getTargetId() !== null) {
                    $targetObject['id'] = $synchronizationContract->getTargetId();
                }

                // Extract register and schema from the targetId
                // The targetId needs to be filled in as: {registerId} + / + {schemaId} for example: 1/1
                $targetId = $synchronization->getTargetId();
                list($register, $schema) = explode('/', $targetId);

                // Save the object to the target
                $target = $objectService->saveObject($register, $schema, $targetObject);

                // Get the id form the target object
                $synchronizationContract->setTargetId($target->getUuid());
                break;
            case 'api':
                //@todo: implement
                //$this->callService->put($targetObject);
                break;
            case 'database':
                //@todo: implement
                break;
            default:
                throw new Exception("Unsupported target type: $type");
        }

        return $synchronizationContract;
    }

	/**
	 * Get all the object from a source
	 *
	 * @param Synchronization $synchronization
	 * @param bool|null $isTest False by default, currently added for synchronziation-test endpoint
	 *
	 * @return array
	 * @throws ContainerExceptionInterface
	 * @throws GuzzleException
	 * @throws NotFoundExceptionInterface
	 * @throws \OCP\DB\Exception
	 */
    public function getAllObjectsFromSource(Synchronization $synchronization, ?bool $isTest = false): array
	{
        $objects = [];

        $type = $synchronization->getSourceType();

        switch ($type) {
            case 'register/schema':
                // Setup the object service
                $this->objectService = $this->containerInterface->get('OCA\OpenRegister\Service\ObjectService');

                break;
            case 'api':
                $objects = $this->getAllObjectsFromApi(synchronization: $synchronization, isTest: $isTest);
                break;
            case 'database':
                //@todo: implement
                break;
        }

        return $objects;
    }

	/**
	 * Retrieves all objects from an API source for a given synchronization.
	 *
	 * @param Synchronization $synchronization The synchronization object containing source information.
	 * @param bool $isTest If we only want to return a single object (for example a test)
	 *
	 * @return array An array of all objects retrieved from the API.
	 * @throws GuzzleException
	 * @throws \OCP\DB\Exception
	 */
    public function getAllObjectsFromApi(Synchronization $synchronization, ?bool $isTest = false): array
	{
        $objects = [];
        $source = $this->sourceMapper->find(id: $synchronization->getSourceId());

        // Lets get the source config
        $sourceConfig = $this->callService->applyConfigDot($synchronization->getSourceConfig());
        $endpoint = $sourceConfig['endpoint'] ?? '';
        $headers = $sourceConfig['headers'] ?? [];
        $query = $sourceConfig['query'] ?? [];
        $config = [
            'headers' => $headers,
            'query' => $query,
        ];

        // Make the initial API call
		// @TODO: method is now fixed to GET, but could end up in configuration.
        $response = $this->callService->call(source: $source, endpoint: $endpoint, method: 'GET', config: $config)->getResponse();
		$lastHash = md5($response['body']);
        $body = json_decode($response['body'], true);
        if (empty($body) === true) {
            // @todo log that we got a empty response
            return [];
        }
        $objects = array_merge($objects, $this->getAllObjectsFromArray(array: $body, synchronization: $synchronization));

        // Return a single object or empty array if in test mode
        if ($isTest === true) {
            return [$objects[0]] ?? [];
        }

        // Current page is 2 because the first call made above is page 1.
        $currentPage = 2;
        $useNextEndpoint = false;
        if (array_key_exists('next', $body)) {
            $useNextEndpoint = true;
        }


		// Continue making API calls if there are more pages from 'next' the response body or if paginationQuery is set
		while($useNextEndpoint === true && $nextEndpoint = $this->getNextEndpoint(body: $body, url: $source->getLocation(), sourceConfig: $sourceConfig, currentPage: $currentPage)) {
            // Do not pass $config here becuase it overwrites the query attached to nextEndpoint
			$response = $this->callService->call(source: $source, endpoint: $nextEndpoint)->getResponse();
			$body = json_decode($response['body'], true);
			$objects = array_merge($objects, $this->getAllObjectsFromArray($body, $synchronization));
		}

		if ($useNextEndpoint === false) {
			do {
				$config   = $this->getNextPage(config: $config, sourceConfig: $sourceConfig, currentPage: $currentPage);
				$response = $this->callService->call(source: $source, endpoint: $endpoint, method: 'GET', config: $config)->getResponse();
				$hash     = md5($response['body']);

				if($hash === $lastHash) {
					break;
				}

				$lastHash = $hash;
				$body     = json_decode($response['body'], true);

				if (empty($body) === true) {
					break;
				}

				$newObjects = $this->getAllObjectsFromArray(array: $body, synchronization: $synchronization);
				$objects = array_merge($objects, $newObjects);
				$currentPage++;
			} while (empty($newObjects) === false);
		}

        return $objects;
    }

	/**
	 * Determines the next API endpoint based on a provided next.
	 *
	 * @param array $body
	 * @param string $url
	 * @param array $sourceConfig
	 * @param int $currentPage
	 *
	 * @return string|null The next endpoint URL if a next link or pagination query is available, or null if neither exists.
	 */
    private function getNextEndpoint(array $body, string $url, array $sourceConfig, int $currentPage): ?string
    {
        $nextLink = $this->getNextlinkFromCall($body);

        if ($nextLink !== null) {
            return str_replace($url, '', $nextLink);
        }

        return null;
    }

    /**
     * Updatesc config with pagination from pagination config.
     *
     * @param array  $config
     * @param array  $sourceConfig
     * @param int    $currentPage The current page number for pagination, used if no next link is available.
     *
     * @return array $config
     */
    private function getNextPage(array $config, array $sourceConfig, int $currentPage): array
	{
        // If paginationQuery exists, replace any placeholder with the current page number
        $config['pagination'] = [
            'paginationQuery' => $sourceConfig['paginationQuery'] ?? 'page',
            'page' => $currentPage
        ];

        return $config;
    }

    /**
     * Extracts all objects from the API response body.
     *
     * @param array $body The decoded JSON body of the API response.
     * @param Synchronization $synchronization The synchronization object containing source configuration.
     *
     * @throws Exception If the position of objects in the return body cannot be determined.
     *
     * @return array An array of items extracted from the response body.
     */
    public function getAllObjectsFromArray(array $array, Synchronization $synchronization): array
	{
        // Get the source configuration from the synchronization object
        $sourceConfig = $synchronization->getSourceConfig();

        // Check if a specific objects position is defined in the source configuration
        if (empty($sourceConfig['resultsPosition']) === false) {
            $position = $sourceConfig['resultsPosition'];
            // Use Dot notation to access nested array elements
            $dot = new Dot($array);
            if ($dot->has($position) === true) {
                // Return the objects at the specified position
                return $dot->get($position);
            } else {
                // Throw an exception if the specified position doesn't exist

                return [];
                // @todo log error
                // throw new Exception("Cannot find the specified position of objects in the return body.");
            }
        }

        // Define common keys to check for objects
        $commonKeys = ['items', 'result', 'results'];

        // Loop through common keys and return first match found
        foreach ($commonKeys as $key) {
            if (isset($array[$key]) === true) {
                return $array[$key];
            }
        }

        // If 'results' key exists, return its value
        if (isset($array['results']) === true) {
            return $array['results'];
        }

        // If no objects can be found, throw an exception
        throw new Exception("Cannot determine the position of objects in the return body.");
    }

	/**
	 * Retrieves the next link for pagination from the API response body.
	 *
	 * @param array $body The decoded JSON body of the API response.
	 *
	 * @return string|null The URL for the next page of results, or null if there is no next page.
	 */
    public function getNextlinkFromCall(array $body): ?string
    {
		return $body['next'] ?? null;
    }
}<|MERGE_RESOLUTION|>--- conflicted
+++ resolved
@@ -47,16 +47,11 @@
     private ObjectService $objectService;
     private Source $source;
 
-<<<<<<< HEAD
     const EXTRA_DATA_CONFIGS_LOCATION      = 'extraDataConfigs';
     const EXTRA_DATA_ENDPOINT_LOCATION     = 'endpointLocation';
     const KEY_FOR_EXTRA_DATA_LOCATION      = 'key';
     const MERGE_EXTRA_DATA_OBJECT_LOCATION = 'mergeExtraDataKey';
-=======
-    const SINGLE_ENDPOINT            = 'singleEndpoint';
-    const MERGE_DATA_SINGLE_ENDPOINT = 'mergeDataSingleEndpoint';
-
->>>>>>> 4d13dea1
+
 
 	public function __construct(
 		CallService $callService,
@@ -287,7 +282,6 @@
 	 */
     public function synchronizeContract(SynchronizationContract $synchronizationContract, Synchronization $synchronization = null, array $object = [], ?bool $isTest = false): SynchronizationContract|Exception|array
 	{
-<<<<<<< HEAD
         $sourceConfig = $this->callService->applyConfigDot($synchronization->getSourceConfig());
 
         // Check if extra data needs to be fetched
@@ -296,22 +290,6 @@
                 $object = array_merge($object, $this->fetchExtraDataForObject($synchronization, $extraDataConfig, $object));
             }
         }
-=======
-        $sourceConfig = $synchronization->getSourceConfig();
-		if ($synchronization !== null && isset($sourceConfig[$this::SINGLE_ENDPOINT]) === true) {
-
-			// Update endpoint
-			$endpoint = str_replace(search: '{{ originId }}', replace: $this->getOriginId($synchronization, $object), subject: $sourceConfig[$this::SINGLE_ENDPOINT]);
-			$endpoint = str_replace(search: '{{originId}}', replace: $this->getOriginId($synchronization, $object), subject: $endpoint);
-
-			// Get object from source
-            if (isset($sourceConfig[$this::MERGE_DATA_SINGLE_ENDPOINT]) === true && $sourceConfig[$this::MERGE_DATA_SINGLE_ENDPOINT] === true) {
-                $object = array_merge($object, $this->getObjectFromSource(synchronization: $synchronization, endpoint: $endpoint));
-            } else {
-                $object = $this->getObjectFromSource(synchronization: $synchronization, endpoint: $endpoint);
-            }
-		}
->>>>>>> 4d13dea1
 
 
         // Let create a source hash for the object
