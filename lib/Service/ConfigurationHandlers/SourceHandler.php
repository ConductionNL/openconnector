--- conflicted
+++ resolved
@@ -39,16 +39,12 @@
         }
 
         $sourceArray = $entity->jsonSerialize();
-<<<<<<< HEAD
         
         // Ensure slug is set
         if (empty($sourceArray['slug'])) {
             $sourceArray['slug'] = $entity->getSlug();
         }
         
-=======
-
->>>>>>> d65a2b3e
         // Remove sensitive data
         unset(
             $sourceArray['id'],
