--- conflicted
+++ resolved
@@ -498,11 +498,7 @@
         foreach($rewriteParameters as $rewriteParameter) {
             if (
                 filter_var($parameters[$rewriteParameter], FILTER_VALIDATE_URL) === false
-<<<<<<< HEAD
-				&& in_array(parse_url($parameters[$rewriteParameter], PHP_URL_HOST), $this->config->getSystemValue('trusted_hosts')) === false
-=======
 				&& in_array(parse_url($parameters[$rewriteParameter], PHP_URL_HOST), $this->config->getSystemValue('trusted_domains')) === false
->>>>>>> 68acbc69
             ) {
                 continue;
             }
