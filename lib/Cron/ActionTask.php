<?php

namespace OCA\OpenConnector\Cron;

use OCA\OpenConnector\Db\JobMapper;
use OCA\OpenConnector\Db\JobLog;
use OCA\OpenConnector\Db\JobLogMapper;
use OCP\BackgroundJob\TimedJob;
use OCP\AppFramework\Utility\ITimeFactory;
use OCP\BackgroundJob\IJobList;
use OCP\IUserManager;
use OCP\IUserSession;
use Psr\Container\ContainerExceptionInterface;
use Psr\Container\ContainerInterface;
use Psr\Container\NotFoundExceptionInterface;
use Symfony\Component\Uid\Uuid;
use DateInterval;
use DateTime;

/**
 * This class is used to run the action tasks for the OpenConnector app. It hooks into the cron job list and runs the classes that are set as the job class in the job.
 *
 * @package OCA\OpenConnector\Cron
 */
class ActionTask extends TimedJob
{
    private JobMapper $jobMapper;
    private JobLogMapper $jobLogMapper;
    private IJobList $jobList;
    private ContainerInterface $containerInterface;

    public function __construct(
        ITimeFactory $time,
        JobMapper $jobMapper,
        JobLogMapper $jobLogMapper,
        IJobList $jobList,
        ContainerInterface $containerInterface,
		private IUserSession $userSession,
		private IUserManager $userManager,
    ) {
        parent::__construct($time);
        $this->jobMapper = $jobMapper;
        $this->jobLogMapper = $jobLogMapper;
        $this->jobList = $jobList;
        $this->containerInterface = $containerInterface;
        // Run every 5 minutes
        //$this->setInterval(300);

        // Delay until low-load time
        //$this->setTimeSensitivity(\OCP\BackgroundJob\IJob::TIME_SENSITIVE);
        // Or $this->setTimeSensitivity(\OCP\BackgroundJob\IJob::TIME_INSENSITIVE);

        // Only run one instance of this job at a time
        //$this->setAllowParallelRuns(false);
    }

	/**
	 * @todo
	 * @todo: make this a bit more generic :')
	 *
	 * @param $argument
	 *
	 * @return JobLog|void
	 * @throws \OCP\DB\Exception
	 * @throws ContainerExceptionInterface
	 * @throws NotFoundExceptionInterface
	 */
    public function run($argument)
    {
        // if we do not have a job id then everything is wrong
        if (isset($argument['jobId']) === false || is_int($argument['jobId']) === false) {
			return $this->jobLogMapper->createFromArray([
				'jobId'         => 'null',
				'level'			=> 'ERROR',
				'message'		=> "Couldn't find a jobId in the action argument"
			]);
        }

        // Let's get the job, the user might have deleted it in the meantime
        try {
            $job = $this->jobMapper->find($argument['jobId']);
        } catch (Exception $e) {
            return $this->jobLogMapper->createFromArray([
				'jobId'         => $argument['jobId'],
				'level'			=> 'ERROR',
				'message'		=> "Couldn't find a Job with this jobId, message: ".$e->getMessage()
			]);
        }

		$forceRun = false;
		$stackTrace = [];
		if (isset($argument['forceRun']) === true && $argument['forceRun'] === true) {
			$forceRun = true;
			$stackTrace[] = 'Doing a force run for this job, ignoring "enabled" & "nextRun" check...';
		}

        // If the job is not enabled, we don't need to do anything
        if ($forceRun === false && $job->getIsEnabled() === false) {
			return $this->jobLogMapper->createForJob($job, [
				'level'			=> 'WARNING',
				'message'		=> 'This job is disabled'
			]);
        }

<<<<<<< HEAD
        // if the next run is in the the future, we don't need to do anything
        if ($job->getNextRun() !== null && $job->getNextRun() > new DateTime()) {
			$jobLog = $this->jobLogMapper->createFromArray([
				'level'			=> 'WARNING',
				'message'		=> 'Next Run is still in the future for this job',
				'jobId'         => $job->getId(),
				'jobClass'      => $job->getJobClass(),
				'jobListId'     => $job->getJobListId(),
				'arguments'     => $job->getArguments(),
				'lastRun'       => $job->getLastRun(),
				'nextRun'       => $job->getNextRun(),
				'executionTime' => 0
			]);

            return $jobLog;
=======
        // if the next run is in the future, we don't need to do anything
        if ($forceRun === false && $job->getNextRun() !== null && $job->getNextRun() > new DateTime()) {
			return $this->jobLogMapper->createForJob($job, [
				'level'			=> 'WARNING',
				'message'		=> 'Next Run is still in the future for this job'
			]);
>>>>>>> 0ffe91d4
        }

		if (empty($job->getUserId()) === false && $this->userSession->getUser() === null) {
			$user = $this->userManager->get($job->getUserId());
			$this->userSession->setUser($user);
		}

		$time_start = microtime(true);

        $action =  $this->containerInterface->get($job->getJobClass());
        $arguments = $job->getArguments();
        if (is_array($arguments) === false) {
            $arguments = [];
        }
        $result = $action->run($arguments);

        $time_end = microtime(true);
        $executionTime = ( $time_end - $time_start ) * 1000;

        // deal with single run
        if ($forceRun === false && $job->isSingleRun() === true) {
            $job->setIsEnabled(false);
        }

        // Update the job
<<<<<<< HEAD
		$nextRun = new DateTime('now + '.$job->getInterval().' seconds');
		if (isset($result['nextRun']) === true) {
			$nextRun = DateTime::createFromFormat('U', $result['nextRun'], $nextRun->getTimezone());
			// Check if the current seconds part is not zero, and if so, round up to the next minute
			if ($nextRun->format('s') !== '00') {
				$nextRun->modify('next minute');
			}
		}
		$nextRun->setTime(hour: $nextRun->format('H'), minute: $nextRun->format('i'));
        $job->setLastRun(new DateTime());
        $job->setNextRun($nextRun);
        $this->jobMapper->update($job);
=======
		if ($forceRun === false) {
			$job->setLastRun(new DateTime());
			$nextRun = new DateTime('now + '.$job->getInterval().' seconds');
			$nextRun->setTime(hour: $nextRun->format('H'), minute: $nextRun->format('i'));
			$job->setNextRun($nextRun);
			$this->jobMapper->update($job);
		}
>>>>>>> 0ffe91d4

        // Log the job
        $jobLog = $this->jobLogMapper->createForJob($job, [
			'level'			=> 'INFO',
			'message'		=> 'Succes',
            'executionTime' => $executionTime
        ]);

        // Get the result and set it to the job log
        if (is_array($result) === true) {
            if (isset($result['level']) === true) {
                $jobLog->setLevel($result['level']);
            }
            if (isset($result['message']) === true) {
                $jobLog->setMessage($result['message']);
            }
            if (isset($result['stackTrace']) === true) {
				$stackTrace = array_merge($stackTrace, $result['stackTrace']);
            }
        }

		$jobLog->setStackTrace($stackTrace);

		$this->jobLogMapper->update(entity: $jobLog);

        // Let's report back about what we have just done
        return $jobLog;
    }

}<|MERGE_RESOLUTION|>--- conflicted
+++ resolved
@@ -102,30 +102,12 @@
 			]);
         }
 
-<<<<<<< HEAD
-        // if the next run is in the the future, we don't need to do anything
-        if ($job->getNextRun() !== null && $job->getNextRun() > new DateTime()) {
-			$jobLog = $this->jobLogMapper->createFromArray([
-				'level'			=> 'WARNING',
-				'message'		=> 'Next Run is still in the future for this job',
-				'jobId'         => $job->getId(),
-				'jobClass'      => $job->getJobClass(),
-				'jobListId'     => $job->getJobListId(),
-				'arguments'     => $job->getArguments(),
-				'lastRun'       => $job->getLastRun(),
-				'nextRun'       => $job->getNextRun(),
-				'executionTime' => 0
-			]);
-
-            return $jobLog;
-=======
         // if the next run is in the future, we don't need to do anything
         if ($forceRun === false && $job->getNextRun() !== null && $job->getNextRun() > new DateTime()) {
 			return $this->jobLogMapper->createForJob($job, [
 				'level'			=> 'WARNING',
 				'message'		=> 'Next Run is still in the future for this job'
 			]);
->>>>>>> 0ffe91d4
         }
 
 		if (empty($job->getUserId()) === false && $this->userSession->getUser() === null) {
@@ -151,28 +133,20 @@
         }
 
         // Update the job
-<<<<<<< HEAD
-		$nextRun = new DateTime('now + '.$job->getInterval().' seconds');
-		if (isset($result['nextRun']) === true) {
-			$nextRun = DateTime::createFromFormat('U', $result['nextRun'], $nextRun->getTimezone());
-			// Check if the current seconds part is not zero, and if so, round up to the next minute
-			if ($nextRun->format('s') !== '00') {
-				$nextRun->modify('next minute');
+		$job->setLastRun(new DateTime());
+		if ($forceRun === false) {
+			$nextRun = new DateTime('now + '.$job->getInterval().' seconds');
+			if (isset($result['nextRun']) === true) {
+				$nextRun = DateTime::createFromFormat('U', $result['nextRun'], $nextRun->getTimezone());
+				// Check if the current seconds part is not zero, and if so, round up to the next minute
+				if ($nextRun->format('s') !== '00') {
+					$nextRun->modify('next minute');
+				}
 			}
-		}
-		$nextRun->setTime(hour: $nextRun->format('H'), minute: $nextRun->format('i'));
-        $job->setLastRun(new DateTime());
-        $job->setNextRun($nextRun);
-        $this->jobMapper->update($job);
-=======
-		if ($forceRun === false) {
-			$job->setLastRun(new DateTime());
-			$nextRun = new DateTime('now + '.$job->getInterval().' seconds');
 			$nextRun->setTime(hour: $nextRun->format('H'), minute: $nextRun->format('i'));
 			$job->setNextRun($nextRun);
-			$this->jobMapper->update($job);
 		}
->>>>>>> 0ffe91d4
+		$this->jobMapper->update($job);
 
         // Log the job
         $jobLog = $this->jobLogMapper->createForJob($job, [
