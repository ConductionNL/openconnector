<?php

declare(strict_types=1);

namespace OCA\OpenConnector\AppInfo;

use OCA\OpenConnector\EventListener\ObjectCreatedEventListener;
use OCA\OpenConnector\EventListener\ObjectDeletedEventListener;
use OCA\OpenConnector\EventListener\ObjectUpdatedEventListener;
use OCA\OpenConnector\EventListener\ViewDeletedEventListener;
use OCA\OpenConnector\EventListener\ViewUpdatedOrCreatedEventListener; // @todo: remove this temporary listener to the software catalog application
use OCA\OpenConnector\Service\OrganisationBridgeService;
use OCA\OpenRegister\Event\ObjectCreatedEvent;
use OCA\OpenRegister\Event\ObjectDeletedEvent;
use OCA\OpenRegister\Event\ObjectUpdatedEvent;
use OCP\AppFramework\App;
use OCP\AppFramework\Bootstrap\IBootContext;
use OCP\AppFramework\Bootstrap\IBootstrap;
use OCP\AppFramework\Bootstrap\IRegistrationContext;
use OCP\EventDispatcher\IEventDispatcher;

class Application extends App implements IBootstrap {
	public const APP_ID = 'openconnector';

	/** @psalm-suppress PossiblyUnusedMethod */
	public function __construct() {
		parent::__construct(self::APP_ID);
	}

	public function register(IRegistrationContext $context): void {
		include_once __DIR__ . '/../../vendor/autoload.php';

		/* @var IEventDispatcher $dispatcher */
		$dispatcher = $this->getContainer()->get(IEventDispatcher::class);
		$dispatcher->addServiceListener(eventName: ObjectCreatedEvent::class, className: ObjectCreatedEventListener::class);
		$dispatcher->addServiceListener(eventName: ObjectUpdatedEvent::class, className: ObjectUpdatedEventListener::class);
        $dispatcher->addServiceListener(eventName: ObjectDeletedEvent::class, className: ViewDeletedEventListener::class);
        $dispatcher->addServiceListener(eventName: ObjectDeletedEvent::class, className: ObjectDeletedEventListener::class);
        // @todo: remove this temporary listener to the software catalog application
//        $dispatcher->addServiceListener(eventName: ViewUpdatedOrCreatedEventListener::class, className: ViewUpdatedOrCreatedEventListener::class);

<<<<<<< HEAD
		// OrganisationBridgeService now uses lazy dependency resolution
		// No manual registration needed - Nextcloud will auto-inject it
=======
>>>>>>> 180674c0
	}

	public function boot(IBootContext $context): void {
	}
}<|MERGE_RESOLUTION|>--- conflicted
+++ resolved
@@ -39,11 +39,6 @@
         // @todo: remove this temporary listener to the software catalog application
 //        $dispatcher->addServiceListener(eventName: ViewUpdatedOrCreatedEventListener::class, className: ViewUpdatedOrCreatedEventListener::class);
 
-<<<<<<< HEAD
-		// OrganisationBridgeService now uses lazy dependency resolution
-		// No manual registration needed - Nextcloud will auto-inject it
-=======
->>>>>>> 180674c0
 	}
 
 	public function boot(IBootContext $context): void {
