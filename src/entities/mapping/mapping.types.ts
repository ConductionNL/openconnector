--- conflicted
+++ resolved
@@ -1,11 +1,7 @@
 /* eslint-disable @typescript-eslint/no-explicit-any */
 export type TMapping = {
-<<<<<<< HEAD
-    id: string
-=======
     id: number
     uuid: string
->>>>>>> e6ca1486
     reference: string
     version: string
     name: string
@@ -13,11 +9,7 @@
     mapping: any[]
     unset: any[]
     cast: any[]
-<<<<<<< HEAD
-    passTrough: boolean
-=======
     passThrough: boolean
->>>>>>> e6ca1486
     dateCreated: string
     dateModified: string
 }