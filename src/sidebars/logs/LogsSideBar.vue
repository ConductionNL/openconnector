<script setup>
import { logStore, contractStore, synchronizationStore } from '../../store/store.js'
</script>

<template>
	<div class="sidebar">
		<div class="sidebar-header">
			<h3>{{ t('openconnector', 'Logs') }}</h3>
			<p>{{ t('openconnector', 'Filter and manage logs') }}</p>
		</div>

		<!-- Filters Section -->
		<div class="section">
			<h4>{{ t('openconnector', 'Filters') }}</h4>

			<!-- Level Filter -->
			<div class="filter-group">
				<label>{{ t('openconnector', 'Level') }}</label>
				<NcSelect
					v-model="filters.level"
					:options="levelOptions"
					:placeholder="t('openconnector', 'All levels')"
					:input-label="t('openconnector', 'Level')"
					:clearable="true"
					@input="applyFilters" />
			</div>

			<!-- Contract Filter -->
			<div class="filter-group">
				<label>{{ t('openconnector', 'Contract') }}</label>
				<NcSelect
					v-model="filters.contract"
					:options="contractOptions"
					:placeholder="t('openconnector', 'All contracts')"
					:input-label="t('openconnector', 'Contract')"
					:clearable="true"
					@input="applyFilters" />
			</div>

			<!-- Synchronization Filter -->
			<div class="filter-group">
				<label>{{ t('openconnector', 'Synchronization') }}</label>
				<NcSelect
					v-model="filters.synchronization"
					:options="synchronizationOptions"
					:placeholder="t('openconnector', 'All synchronizations')"
					:input-label="t('openconnector', 'Synchronization')"
					:clearable="true"
					@input="applyFilters" />
			</div>

			<!-- Date Range Filter -->
			<div class="filter-group">
				<label>{{ t('openconnector', 'Date Range') }}</label>
				<div class="date-range">
					<NcDateTimePickerNative
						id="logs-date-from"
						v-model="filters.dateFrom"
						type="date"
						:placeholder="t('openconnector', 'From')"
						@input="applyFilters" />
					<NcDateTimePickerNative
						id="logs-date-to"
						v-model="filters.dateTo"
						type="date"
						:placeholder="t('openconnector', 'To')"
						@input="applyFilters" />
				</div>
			</div>

			<!-- Message Filter -->
			<div class="filter-group">
				<label>{{ t('openconnector', 'Message') }}</label>
				<NcTextField
					v-model="filters.message"
					:placeholder="t('openconnector', 'Search in messages...')"
					@input="debouncedApplyFilters" />
			</div>

			<!-- Clear Filters -->
			<NcButton v-if="hasActiveFilters" @click="clearFilters">
				{{ t('openconnector', 'Clear Filters') }}
			</NcButton>
		</div>

		<!-- Bulk Actions Section -->
		<div v-if="selectedCount > 0" class="section">
			<h4>{{ t('openconnector', 'Bulk Actions') }}</h4>
			<p class="selection-info">
				{{ t('openconnector', '{count} logs selected', { count: selectedCount }) }}
			</p>
			<div class="bulk-actions">
				<NcButton type="error" @click="bulkDelete">
					<template #icon>
						<Delete :size="20" />
					</template>
					{{ t('openconnector', 'Delete Selected') }}
				</NcButton>
			</div>
		</div>

		<!-- Statistics Section -->
		<div class="section">
			<h4>{{ t('openconnector', 'Statistics') }}</h4>
			<div v-if="statisticsLoading" class="loading-small">
				<NcLoadingIcon :size="24" />
			</div>
			<div v-else class="stats-grid">
				<div class="stat-item">
					<span class="stat-label">{{ t('openconnector', 'Total Logs') }}</span>
					<span class="stat-value">{{ filteredCount }}</span>
				</div>
				<div class="stat-item">
					<span class="stat-label">{{ t('openconnector', 'Error Logs') }}</span>
					<span class="stat-value error">{{ statistics.errorCount || 0 }}</span>
				</div>
				<div class="stat-item">
					<span class="stat-label">{{ t('openconnector', 'Warning Logs') }}</span>
					<span class="stat-value warning">{{ statistics.warningCount || 0 }}</span>
				</div>
				<div class="stat-item">
					<span class="stat-label">{{ t('openconnector', 'Info Logs') }}</span>
					<span class="stat-value success">{{ statistics.infoCount || 0 }}</span>
				</div>
			</div>

			<!-- Level Distribution Chart -->
			<div v-if="statistics.levelDistribution" class="chart-container">
				<h5>{{ t('openconnector', 'Level Distribution') }}</h5>
				<div class="level-chart">
					<div v-for="(count, level) in statistics.levelDistribution"
						:key="level"
						class="level-bar"
						:class="'level-' + level">
						<div class="level-label">
							{{ getLevelLabel(level) }}
						</div>
						<div class="level-progress">
							<div class="level-fill"
								:style="{ width: getLevelPercentage(count) + '%' }" />
						</div>
						<div class="level-count">
							{{ count }}
						</div>
					</div>
				</div>
			</div>
		</div>

		<!-- Export Section -->
		<div class="section">
			<h4>{{ t('openconnector', 'Export') }}</h4>
			<NcButton @click="exportFiltered">
				<template #icon>
					<Download :size="20" />
				</template>
				{{ t('openconnector', 'Export Filtered Logs') }}
			</NcButton>
		</div>
	</div>
</template>

<script>
import {
	NcSelect,
	NcTextField,
	NcButton,
	NcLoadingIcon,
	NcDateTimePickerNative,
} from '@nextcloud/vue'
import Delete from 'vue-material-design-icons/Delete.vue'
import Download from 'vue-material-design-icons/Download.vue'

export default {
	name: 'LogsSideBar',
	components: {
		NcSelect,
		NcTextField,
		NcButton,
		NcLoadingIcon,
		NcDateTimePickerNative,
		Delete,
		Download,
	},
	data() {
		return {
			filters: {
				level: null,
				contract: null,
				synchronization: null,
				dateFrom: null,
				dateTo: null,
				message: '',
			},
			selectedCount: 0,
			filteredCount: 0,
			statistics: {},
			statisticsLoading: false,
			debounceTimer: null,
		}
	},
	computed: {
		/**
		 * Get level filter options
		 * @return {Array} Array of level options
		 */
		levelOptions() {
			return [
				{ id: 'error', label: this.t('openconnector', 'Error') },
				{ id: 'warning', label: this.t('openconnector', 'Warning') },
				{ id: 'info', label: this.t('openconnector', 'Info') },
				{ id: 'success', label: this.t('openconnector', 'Success') },
				{ id: 'debug', label: this.t('openconnector', 'Debug') },
			]
		},
		/**
		 * Get contract filter options
		 * @return {Array} Array of contract options
		 */
		contractOptions() {
			return contractStore.contractsList.map(contract => ({
				id: contract.id,
				label: contract.name || `Contract ${contract.id}`,
			}))
		},
		/**
		 * Get synchronization filter options
		 * @return {Array} Array of synchronization options
		 */
		synchronizationOptions() {
			return synchronizationStore.synchronizationList.map(sync => ({
				id: sync.id,
				label: sync.name || `Synchronization ${sync.id}`,
			}))
		},
		/**
		 * Check if any filters are active
		 * @return {boolean} Whether any filters are active
		 */
		hasActiveFilters() {
			return Object.values(this.filters).some(value => value !== null && value !== '')
		},
	},
	async mounted() {
		// Load initial statistics
		await this.loadStatistics()

		// Listen for events from main view
		this.$root.$on('logs-selection-count', this.updateSelectionCount)
		this.$root.$on('logs-filtered-count', this.updateFilteredCount)
	},
	beforeDestroy() {
		this.$root.$off('logs-selection-count')
		this.$root.$off('logs-filtered-count')

		if (this.debounceTimer) {
			clearTimeout(this.debounceTimer)
		}
	},
	methods: {
		/**
		 * Load statistics data
		 * @return {Promise<void>}
		 */
		async loadStatistics() {
			this.statisticsLoading = true
			try {
				await logStore.fetchStatistics()
				this.statistics = logStore.logsStatistics
			} catch (error) {
				console.error('Error loading statistics:', error)
				// Set default empty statistics to prevent errors
				this.statistics = {
					errorCount: 0,
					warningCount: 0,
					infoCount: 0,
					levelDistribution: {},
				}
			} finally {
				this.statisticsLoading = false
			}
		},
		/**
		 * Apply filters with debouncing for text inputs
		 * @return {void}
		 */
		debouncedApplyFilters() {
			if (this.debounceTimer) {
				clearTimeout(this.debounceTimer)
			}
			this.debounceTimer = setTimeout(() => {
				this.applyFilters()
			}, 500)
		},
		/**
		 * Apply current filters
		 * @return {void}
		 */
		applyFilters() {
			// Clean up empty values
			const cleanFilters = {}
			Object.entries(this.filters).forEach(([key, value]) => {
				if (value !== null && value !== '') {
					cleanFilters[key] = value
				}
			})

			// Emit filters to main view
			this.$root.$emit('logs-filters-changed', cleanFilters)
		},
		/**
		 * Clear all filters
		 * @return {void}
		 */
		clearFilters() {
			this.filters = {
				level: null,
				contract: null,
				synchronization: null,
				dateFrom: null,
				dateTo: null,
				message: '',
			}
			this.applyFilters()
		},
		/**
		 * Update selection count from main view
		 * @param {number} count - Number of selected items
		 * @return {void}
		 */
		updateSelectionCount(count) {
			this.selectedCount = count
		},
		/**
		 * Update filtered count from main view
		 * @param {number} count - Number of filtered items
		 * @return {void}
		 */
		updateFilteredCount(count) {
			this.filteredCount = count
		},
		/**
		 * Trigger bulk delete action
		 * @return {void}
		 */
		bulkDelete() {
			this.$root.$emit('logs-bulk-delete')
		},
		/**
		 * Trigger export filtered action
		 * @return {void}
		 */
		exportFiltered() {
			this.$root.$emit('logs-export-filtered')
		},
		/**
		 * Get level label for display
		 * @param {string} level - Log level
		 * @return {string} Level label
		 */
		getLevelLabel(level) {
			const levelOption = this.levelOptions.find(option => option.id === level)
			return levelOption ? levelOption.label : level
		},
		/**
		 * Get percentage for level distribution
		 * @param {number} count - Count for this level
		 * @return {number} Percentage
		 */
		getLevelPercentage(count) {
			const total = Object.values(this.statistics.levelDistribution || {}).reduce((sum, c) => sum + c, 0)
			return total > 0 ? (count / total) * 100 : 0
		},
	},
}
</script>

<style scoped>
.sidebar {
	padding: 20px;
	background: var(--color-main-background);
	border-left: 1px solid var(--color-border);
	height: 100%;
	overflow-y: auto;
}

.sidebar-header {
	margin-bottom: 30px;
}

.sidebar-header h3 {
	margin: 0 0 10px 0;
	font-size: 1.5rem;
	font-weight: 300;
}

.sidebar-header p {
	color: var(--color-text-maxcontrast);
	margin: 0;
}

.section {
	margin-bottom: 30px;
	padding-bottom: 20px;
	border-bottom: 1px solid var(--color-border);
}

.section:last-child {
	border-bottom: none;
}

.section h4 {
	margin: 0 0 15px 0;
	font-size: 1.1rem;
	font-weight: 500;
}

.section h5 {
	margin: 15px 0 10px 0;
	font-size: 1rem;
	font-weight: 500;
}

.filter-group {
	margin-bottom: 15px;
}

.filter-group label {
	display: block;
	margin-bottom: 5px;
	font-weight: 500;
	color: var(--color-text-maxcontrast);
}

.date-range {
	display: flex;
	gap: 10px;
}

.date-range > * {
	flex: 1;
}

.loading-small {
	text-align: center;
	padding: 20px;
}

.selection-info {
	color: var(--color-text-maxcontrast);
	margin-bottom: 15px;
}

.bulk-actions {
	display: flex;
	flex-direction: column;
	gap: 10px;
}

.stats-grid {
	display: grid;
	grid-template-columns: 1fr;
	gap: 15px;
}

.stat-item {
	display: flex;
	justify-content: space-between;
	align-items: center;
	padding: 10px;
	background: var(--color-background-hover);
	border-radius: var(--border-radius);
}

.stat-label {
	font-size: 0.9rem;
	color: var(--color-text-maxcontrast);
}

.stat-value {
	font-weight: 600;
	font-size: 1.1rem;
}

.stat-value.error {
	color: var(--color-error);
}

.stat-value.warning {
	color: var(--color-warning);
}

.stat-value.success {
	color: var(--color-success);
}

.chart-container {
	margin-top: 20px;
}

.level-chart {
	display: flex;
	flex-direction: column;
	gap: 8px;
}

.level-bar {
	display: flex;
	align-items: center;
	gap: 10px;
	font-size: 0.85rem;
}

.level-label {
	min-width: 60px;
	font-weight: 500;
}

.level-progress {
	flex: 1;
	height: 8px;
	background: var(--color-background-dark);
	border-radius: 4px;
	overflow: hidden;
}

.level-fill {
	height: 100%;
	transition: width 0.3s ease;
}

.level-bar.level-error .level-fill {
	background: var(--color-error);
}

.level-bar.level-warning .level-fill {
	background: var(--color-warning);
}

.level-bar.level-info .level-fill,
.level-bar.level-success .level-fill {
	background: var(--color-success);
}

.level-bar.level-debug .level-fill {
	background: var(--color-background-dark);
}

.level-count {
	min-width: 30px;
	text-align: right;
	font-weight: 500;
}
<<<<<<< HEAD
</style>
=======
>>>>>>> 62facf28
</style><|MERGE_RESOLUTION|>--- conflicted
+++ resolved
@@ -551,8 +551,4 @@
 	text-align: right;
 	font-weight: 500;
 }
-<<<<<<< HEAD
-</style>
-=======
->>>>>>> 62facf28
 </style>