--- conflicted
+++ resolved
@@ -58,9 +58,6 @@
 							</template>
 							Edit
 						</NcActionButton>
-<<<<<<< HEAD
-						<NcActionButton @click="synchronizationStore.exportSynchronization(synchronization.id)">
-=======
 						<NcActionButton @click="() => {
 							synchronizationStore.setSynchronizationItem(synchronization)
 							synchronizationStore.setSynchronizationSourceConfigKey(null)
@@ -93,8 +90,7 @@
 							</template>
 							Run
 						</NcActionButton>
-						<NcActionButton @click="synchronizationStore.exportSynchronization(synchronization)">
->>>>>>> 7fbcaa60
+						<NcActionButton @click="synchronizationStore.exportSynchronization(synchronization.id)">
 							<template #icon>
 								<FileExportOutline :size="20" />
 							</template>
