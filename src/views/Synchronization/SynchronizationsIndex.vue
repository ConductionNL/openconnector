--- conflicted
+++ resolved
@@ -13,17 +13,10 @@
 				name="Geen synchronisatie"
 				description="Nog geen synchronisatie geselecteerd">
 				<template #icon>
-<<<<<<< HEAD
 					<SyncCircle />
 				</template>
 				<template #action>
 					<NcButton type="primary" @click="synchronizationStore.setSynchronizationItem(null); navigationStore.setModal('editSynchronization')">
-=======
-					<VectorPolylinePlus />
-				</template>
-				<template #action>
-					<NcButton type="primary" @click="synchronizationStore.setSynchronizationItem({}); navigationStore.setModal('editSynchronization')">
->>>>>>> 8bf78d85
 						Synchronisatie toevoegen
 					</NcButton>
 				</template>
