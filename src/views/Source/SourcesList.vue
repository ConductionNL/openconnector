--- conflicted
+++ resolved
@@ -84,11 +84,7 @@
 							</template>
 							Add Authentication
 						</NcActionButton>
-<<<<<<< HEAD
-						<NcActionButton @click="sourceStore.exportSource(source)">
-=======
 						<NcActionButton @click="sourceStore.exportSource(source.id)">
->>>>>>> 7a5cb13f
 							<template #icon>
 								<FileExportOutline :size="20" />
 							</template>
