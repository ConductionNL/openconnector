<script setup>
import { navigationStore, importExportStore } from '../../store/store.js'
</script>

<template>
	<NcModal v-if="navigationStore.modal === 'importFile'"
		ref="modalRef"
		label-id="ImportFileModal"
		@close="closeModal()">
		<div class="modalContent">
			<h2>Import {{ importExportStore.importFileName }}</h2>

			<div v-if="success !== null || error">
				<NcNoteCard v-if="success" type="success">
					<p>Successfully imported file</p>
				</NcNoteCard>
				<NcNoteCard v-if="!success" type="error">
					<p>Something went wrong while importing</p>
				</NcNoteCard>
				<NcNoteCard v-if="error && !success" type="error">
					<p>{{ error }}</p>
				</NcNoteCard>
			</div>
			<div v-if="success === null" class="form-group">
				<div class="addFileContainer">
					<div :ref="'dropZoneRef'" class="filesListDragDropNotice">
						<div class="filesListDragDropNoticeWrapper">
							<div class="filesListDragDropNoticeWrapperIcon">
								<TrayArrowDown :size="48" />
								<h3 class="filesListDragDropNoticeTitle">
									Drag and drop a file here
								</h3>
							</div>

							<h3 class="filesListDragDropNoticeTitle">
								Or
							</h3>

							<div class="filesListDragDropNoticeTitle">
								<NcButton v-if="success === null && (!files || !files.length)"
									:disabled="loading"
									type="primary"
									@click="openFileUpload()">
									<template #icon>
										<Plus :size="20" />
									</template>
									Add file
								</NcButton>

								<div v-if="success === null && files && files.length"
									class="fileCardCustom"
									role="group"
									aria-label="Selected file">
									<div class="fileCardCustom__left">
										<div class="fileCardCustom__name" :title="files[0].name">
											{{ files[0].name }}
										</div>
										<div class="fileCardCustom__meta">
											<span class="fileCardCustom__metaItem">{{ files[0].name.split('.').pop() }}</span>
											<span class="fileCardCustom__dot">•</span>
											<span class="fileCardCustom__metaItem">{{ formatBytes(files[0].size) }}</span>
										</div>
									</div>
									<button class="fileCardCustom__remove"
										type="button"
										:disabled="loading"
										aria-label="Remove file"
										@click="reset()">
										<TrashCanOutline :size="18" />
									</button>
								</div>
							</div>
						</div>
					</div>
				</div>
<<<<<<< HEAD
				<div class="modal-actions">
					<NcButton v-if="success === null"
						@click="closeModal">
						<template #icon>
							<CancelIcon size="20" />
						</template>
						Cancel
					</NcButton>
					<NcButton v-if="success === null"
						type="primary"
						:disabled="!files"
						@click="importFile()">
						<template #icon>
							<NcLoadingIcon v-if="loading" :size="20" />
							<FileImportOutline v-if="!loading" :size="20" />
						</template>
						Import
					</NcButton>
				</div>
=======
				<NcButton v-if="success === null"
					type="primary"
					:disabled="!files || !files.length"
					@click="importFile()">
					<template #icon>
						<NcLoadingIcon v-if="loading" :size="20" />
						<FileImportOutline v-if="!loading" :size="20" />
					</template>
					Import
				</NcButton>
>>>>>>> 5a8b2476
			</div>
		</div>
	</NcModal>
</template>

<script>
import { NcButton, NcLoadingIcon, NcModal } from '@nextcloud/vue'
import { useFileSelection } from '../../composables/UseFileSelection.js'

import { ref } from 'vue'

import Plus from 'vue-material-design-icons/Plus.vue'
import TrayArrowDown from 'vue-material-design-icons/TrayArrowDown.vue'
import FileImportOutline from 'vue-material-design-icons/FileImportOutline.vue'
<<<<<<< HEAD
import CancelIcon from 'vue-material-design-icons/Cancel.vue'
=======
import TrashCanOutline from 'vue-material-design-icons/TrashCanOutline.vue'
>>>>>>> 5a8b2476

const dropZoneRef = ref()
const { openFileUpload, files, reset, setFiles } = useFileSelection({ allowMultiple: false, dropzone: dropZoneRef, allowedFileTypes: ['.json', '.yaml', '.yml'] })

export default {
	name: 'ImportFile',
	components: {
		NcModal,
		NcButton,
		NcLoadingIcon,
<<<<<<< HEAD
		NcNoteCard,
		CancelIcon,
=======
>>>>>>> 5a8b2476
	},
	props: {
		dropFiles: {
			type: Array,
			required: false,
			default: null,
		},
	},
	data() {
		return {
			loading: false,
			success: null,
			error: false,
			labelOptions: {
				inputLabel: 'Labels',
				multiple: true,
				options: ['Besluit', 'Convenant', 'Document', 'Informatieverzoek', 'Inventarisatielijst'],
			},
		}
	},
	watch: {
		dropFiles: {
			handler(addedFiles) {
				setFiles(addedFiles)
			},
			deep: true,
		},
	},
	mounted() {
	},
	methods: {

		closeModal() {
			navigationStore.setModal(false)
			reset()

		},
		formatBytes(bytes) {
			// handle empty or invalid values
			if (!bytes && bytes !== 0) {
				return ''
			}
			const units = ['B', 'KB', 'MB', 'GB', 'TB']
			let size = bytes
			let unitIndex = 0
			while (size >= 1024 && unitIndex < units.length - 1) {
				size = size / 1024
				unitIndex++
			}
			return `${size.toFixed(size >= 10 || unitIndex === 0 ? 0 : 1)} ${units[unitIndex]}`
		},
		importFile() {
			this.loading = true
			this.errorMessage = false
			importExportStore.importFile(files, reset).then((response) => {
				this.success = true

				const self = this
				setTimeout(function() {
					self.success = null
					self.closeModal()
				}, 2000)
			}).catch((err) => {
				this.error = err.response?.data?.error ?? err
				this.loading = false
			})
		},
	},
}
</script>

<style scoped>
.addFileContainer{
	margin-block-end: var(--OC-margin-20);
}
.addFileContainer--disabled{
	opacity: 0.4;
}

.zaakDetailsContainer {
    margin-block-start: var(--OC-margin-20);
    margin-inline-start: var(--OC-margin-20);
    margin-inline-end: var(--OC-margin-20);
}

.success {
    color: green;
}

.fileCardCustom {
    display: flex;
    align-items: center;
    justify-content: space-between;
    gap: 12px;
    padding: 12px 14px;
    border: 1px solid rgba(0,0,0,0.1);
    border-radius: 10px;
    background: #ffffff;
    box-shadow: 0 1px 2px rgba(0,0,0,0.04);
    text-align: left;
}
.fileCardCustom__left {
    min-width: 0;
    flex: 1;
}
.fileCardCustom__name {
    font-weight: 600;
    line-height: 1.3;
    word-break: break-word;
    overflow-wrap: anywhere;
}
.fileCardCustom__meta {
    margin-top: 4px;
    color: #5f6c7b;
    font-size: 0.9em;
    display: flex;
    align-items: center;
    gap: 6px;
}
.fileCardCustom__dot {
    opacity: 0.6;
}
.fileCardCustom__remove {
    display: inline-flex;
    align-items: center;
    justify-content: center;
    width: 34px;
    height: 34px;
    border: 1px solid rgba(0,0,0,0.08);
    border-radius: 8px;
    background: #f7f8fa;
    cursor: pointer;
    transition: background 150ms ease, transform 50ms ease;
}
.fileCardCustom__remove:hover {
    background: #eef1f5;
}
.fileCardCustom__remove:active {
    transform: translateY(1px);
}
.fileCardCustom__remove:disabled {
    opacity: 0.5;
    cursor: not-allowed;
}
</style><|MERGE_RESOLUTION|>--- conflicted
+++ resolved
@@ -73,7 +73,6 @@
 						</div>
 					</div>
 				</div>
-<<<<<<< HEAD
 				<div class="modal-actions">
 					<NcButton v-if="success === null"
 						@click="closeModal">
@@ -82,18 +81,6 @@
 						</template>
 						Cancel
 					</NcButton>
-					<NcButton v-if="success === null"
-						type="primary"
-						:disabled="!files"
-						@click="importFile()">
-						<template #icon>
-							<NcLoadingIcon v-if="loading" :size="20" />
-							<FileImportOutline v-if="!loading" :size="20" />
-						</template>
-						Import
-					</NcButton>
-				</div>
-=======
 				<NcButton v-if="success === null"
 					type="primary"
 					:disabled="!files || !files.length"
@@ -104,7 +91,7 @@
 					</template>
 					Import
 				</NcButton>
->>>>>>> 5a8b2476
+				</div>
 			</div>
 		</div>
 	</NcModal>
@@ -119,11 +106,8 @@
 import Plus from 'vue-material-design-icons/Plus.vue'
 import TrayArrowDown from 'vue-material-design-icons/TrayArrowDown.vue'
 import FileImportOutline from 'vue-material-design-icons/FileImportOutline.vue'
-<<<<<<< HEAD
 import CancelIcon from 'vue-material-design-icons/Cancel.vue'
-=======
 import TrashCanOutline from 'vue-material-design-icons/TrashCanOutline.vue'
->>>>>>> 5a8b2476
 
 const dropZoneRef = ref()
 const { openFileUpload, files, reset, setFiles } = useFileSelection({ allowMultiple: false, dropzone: dropZoneRef, allowedFileTypes: ['.json', '.yaml', '.yml'] })
@@ -134,11 +118,8 @@
 		NcModal,
 		NcButton,
 		NcLoadingIcon,
-<<<<<<< HEAD
 		NcNoteCard,
 		CancelIcon,
-=======
->>>>>>> 5a8b2476
 	},
 	props: {
 		dropFiles: {
