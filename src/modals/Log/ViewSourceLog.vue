--- conflicted
+++ resolved
@@ -91,8 +91,6 @@
 								Copy to clipboard
 							</NcActionButton>
 						</NcActions>
-
-<<<<<<< HEAD
 				<div class="responseBody">
 					<span class="responseBodyLabel">body</span>
 					<div class="responseBodyContent">
@@ -111,13 +109,6 @@
 						<div v-else>
 							{{ responseItems.body }}
 						</div>
-=======
-						{{ JSON.stringify(JSON.parse(responseItems.body), null, 2) }}
-					</div>
-					<div v-else>
-						{{ responseItems.body }}
->>>>>>> 3bba1cff
-					</div>
 				</div>
 			</div>
 		</div>
