<script setup>
import { sourceStore, navigationStore } from '../../store/store.js'
</script>

<template>
	<NcModal v-if="navigationStore.modal === 'editSource'"
		ref="modalRef"
		label-id="editSource"
		@close="closeModal">
		<div class="modalContent">
			<h2>Bron {{ sourceItem.id ? 'Aanpassen' : 'Aanmaken' }}</h2>
			<NcNoteCard v-if="success" type="success">
				<p>Bron succesvol toegevoegd</p>
			</NcNoteCard>
			<NcNoteCard v-if="error" type="error">
				<p>{{ error }}</p>
			</NcNoteCard>

			<form v-if="!success" @submit.prevent="handleSubmit">
				<div class="form-group">
					<NcTextField
						id="name"
						label="Naam*"
						:value.sync="sourceItem.name" />

					<NcTextArea
						id="description"
						label="Beschrijving"
						:value.sync="sourceItem.description" />

					<NcSelect
						id="type"
						label="type*"
						v-bind="typeOptions"
						v-model="typeOptions.value" />

					<NcTextField
						id="location"
						label="location*"
						:value.sync="sourceItem.location" />
				</div>
			</form>

			<NcButton
				v-if="!success"
<<<<<<< HEAD
				:disabled="loading || !sourceItem.name || !sourceItem.location || !sourceItem.type"
=======
				:disabled="loading || !sourceItem.name || !sourceItem.location || !typeOptions.value"
>>>>>>> 91b9fbda
				type="primary"
				@click="editSource()">
				<template #icon>
					<NcLoadingIcon v-if="loading" :size="20" />
					<ContentSaveOutline v-if="!loading" :size="20" />
				</template>
				Opslaan
			</NcButton>
		</div>
	</NcModal>
</template>

<script>
import {
	NcButton,
	NcModal,
	NcSelect,
	NcLoadingIcon,
	NcNoteCard,
	NcTextField,
	NcTextArea,
} from '@nextcloud/vue'
import ContentSaveOutline from 'vue-material-design-icons/ContentSaveOutline.vue'

export default {
	name: 'EditSource',
	components: {
		NcModal,
		NcButton,
		NcSelect,
		NcLoadingIcon,
		NcNoteCard,
		NcTextField,
		NcTextArea,
	},
	data() {
		return {
			sourceItem: {
				name: '',
				description: '',
				type: '',
				location: '',
			},
			success: false,
			loading: false,
			error: false,
			typeOptions: {
				inputLabel: 'Type*',
				options: [
					{ label: 'Database', id: 'database' },
					{ label: 'API', id: 'api' },
					{ label: 'File', id: 'file' },
				],

			},
		}
	},
	methods: {
		closeModal() {
			navigationStore.setModal(false)
			this.succes = false
			this.loading = false
			this.error = false
			this.sourceItem = {
				name: '',
				description: '',
				type: '',
				connection: '',
			}
		},
		async editSource() {
			this.loading = true
			try {
				await sourceStore.saveSource({ ...this.sourceItem, type: this.typeOptions.value.id })
				// Close modal or show success message
				this.success = true
				this.loading = false
				setTimeout(this.closeModal, 2000)
			} catch (error) {
				this.loading = false
				this.success = false
				this.error = error.message || 'Er is een fout opgetreden bij het opslaan van de bron'
			}
		},
	},
}
</script><|MERGE_RESOLUTION|>--- conflicted
+++ resolved
@@ -43,11 +43,7 @@
 
 			<NcButton
 				v-if="!success"
-<<<<<<< HEAD
-				:disabled="loading || !sourceItem.name || !sourceItem.location || !sourceItem.type"
-=======
 				:disabled="loading || !sourceItem.name || !sourceItem.location || !typeOptions.value"
->>>>>>> 91b9fbda
 				type="primary"
 				@click="editSource()">
 				<template #icon>
