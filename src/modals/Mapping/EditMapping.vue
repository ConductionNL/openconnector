<script setup>
import { mappingStore, navigationStore } from '../../store/store.js'
</script>

<template>
	<NcModal v-if="navigationStore.modal === 'editMapping'"
		ref="modalRef"
		label-id="editMapping"
		@close="closeModal">
		<div class="modalContent">
			<h2>Mapping {{ mappingStore.mappingItem?.id ? 'Edit' : 'Add' }}</h2>
			<NcNoteCard v-if="success" type="success">
				<p>Mapping successfully added</p>
			</NcNoteCard>
			<NcNoteCard v-if="error" type="error">
				<p>{{ error }}</p>
			</NcNoteCard>

			<form v-if="!success" @submit.prevent="handleSubmit">
				<div class="form-group">
					<NcTextField
						id="name"
						label="Name"
						:value.sync="mappingItem.name" />

					<NcTextArea
						id="description"
						label="Description"
						:value.sync="mappingItem.description" />

					<NcTextField
						id="reference"
						label="Reference"
						:value.sync="mappingItem.reference" />

					<NcTextField
						id="version"
						label="Version"
						:value.sync="mappingItem.version" />
				</div>
			</form>

			<NcButton
				v-if="!success"
				:disabled="loading"
				type="primary"
				@click="editMapping()">
				<template #icon>
					<NcLoadingIcon v-if="loading" :size="20" />
					<ContentSaveOutline v-if="!loading" :size="20" />
				</template>
				Save
			</NcButton>
		</div>
	</NcModal>
</template>

<script>
import {
	NcButton,
	NcModal,
	NcLoadingIcon,
	NcNoteCard,
	NcTextField,
	NcTextArea,
} from '@nextcloud/vue'
import ContentSaveOutline from 'vue-material-design-icons/ContentSaveOutline.vue'

export default {
	name: 'EditMapping',
	components: {
		NcModal,
		NcButton,
		NcLoadingIcon,
		NcNoteCard,
		NcTextField,
		NcTextArea,
		// Icons
		ContentSaveOutline,
	},
	data() {
		return {
			mappingItem: {
				name: '',
				description: '',
				reference: '',
				version: '',
			},
			success: false,
			loading: false,
			error: false,
<<<<<<< HEAD
			closeTimeoutFunc: null,
=======
			hasUpdated: false,
		}
	},
	mounted() {
		this.initializeMappingItem()
	},
	updated() {
		if (navigationStore.modal === 'editMapping' && !this.hasUpdated) {
			this.initializeMappingItem()
			this.hasUpdated = true
>>>>>>> 20de5c52
		}
	},
	methods: {
		initializeMappingItem() {
			if (mappingStore.mappingItem?.id) {
				this.mappingItem = {
					...mappingStore.mappingItem,
				}
			}
		},
		closeModal() {
			navigationStore.setModal(false)
			clearTimeout(this.closeTimeoutFunc)
			this.success = false
			this.loading = false
			this.error = false
			this.hasUpdated = false
			this.mappingItem = {
				id: null,
				name: '',
				description: '',
				reference: '',
				version: '',
			}
		},
		async editMapping() {
			this.loading = true
			try {
				await mappingStore.saveMapping(this.mappingItem)
				// Close modal or show success message
				this.success = true
				this.loading = false
				this.closeTimeoutFunc = setTimeout(this.closeModal, 2000)
			} catch (error) {
				this.loading = false
				this.success = false
				this.error = error.message || 'An error occurred while saving the mapping'
			}
		},
	},
}
</script><|MERGE_RESOLUTION|>--- conflicted
+++ resolved
@@ -89,10 +89,8 @@
 			success: false,
 			loading: false,
 			error: false,
-<<<<<<< HEAD
+			hasUpdated: false,
 			closeTimeoutFunc: null,
-=======
-			hasUpdated: false,
 		}
 	},
 	mounted() {
@@ -102,7 +100,6 @@
 		if (navigationStore.modal === 'editMapping' && !this.hasUpdated) {
 			this.initializeMappingItem()
 			this.hasUpdated = true
->>>>>>> 20de5c52
 		}
 	},
 	methods: {
