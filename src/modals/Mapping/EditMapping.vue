--- conflicted
+++ resolved
@@ -89,8 +89,7 @@
 			success: false,
 			loading: false,
 			error: false,
-<<<<<<< HEAD
-			hasUpdated: false,
+			closeTimeoutFunc: null,
 		}
 	},
 	mounted() {
@@ -100,9 +99,6 @@
 		if (navigationStore.modal === 'editMapping' && !this.hasUpdated) {
 			this.initializeMappingItem()
 			this.hasUpdated = true
-=======
-			closeTimeoutFunc: null,
->>>>>>> 6c60f2a1
 		}
 	},
 	methods: {
