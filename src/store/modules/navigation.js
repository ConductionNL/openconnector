--- conflicted
+++ resolved
@@ -5,11 +5,7 @@
 	'ui', {
 		state: () => ({
 			// The currently active menu item, defaults to '' which triggers the dashboard
-<<<<<<< HEAD
-			selected: 'dashboad',
-=======
 			selected: 'dashboard',
->>>>>>> d0783b91
 			// The currently active modal, managed trough the state to ensure that only one modal can be active at the same time
 			modal: false,
 			// The currently active dialog
