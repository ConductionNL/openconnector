/* eslint-disable no-console */
import { defineStore } from 'pinia'
import { Mapping } from '../../entities/index.js'

export const useMappingStore = defineStore(
	'mapping', {
		state: () => ({
			mappingItem: false,
			mappingList: [],
			mappingMappingKey: null,
		}),
		actions: {
			setMappingItem(mappingItem) {
				this.mappingItem = mappingItem && new Mapping(mappingItem)
				console.log('Active mapping item set to ' + mappingItem)
			},
			setMappingList(mappingList) {
				this.mappingList = mappingList.map(
					(mappingItem) => new Mapping(mappingItem),
				)
				console.log('Mapping list set to ' + mappingList.length + ' items')
			},
			setMappingMappingKey(mappingMappingKey) {
				this.mappingMappingKey = mappingMappingKey
				console.log('Active mapping mapping key set to ' + mappingMappingKey)
			},
			/* istanbul ignore next */ // ignore this for Jest until moved into a service
			async refreshMappingList(search = null) {
				// @todo this might belong in a service?
				let endpoint = '/index.php/apps/openconnector/api/mappings'
				if (search !== null && search !== '') {
					endpoint = endpoint + '?_search=' + search
				}
				return fetch(endpoint, {
					method: 'GET',
				})
					.then(
						(response) => {
							response.json().then(
								(data) => {
									this.setMappingList(data.results)
								},
							)
						},
					)
					.catch(
						(err) => {
							console.error(err)
						},
					)
			},
			// New function to get a single mapping
			async getMapping(id) {
				const endpoint = `/index.php/apps/openconnector/api/mappings/${id}`
				try {
					const response = await fetch(endpoint, {
						method: 'GET',
					})
					const data = await response.json()
					this.setMappingItem(data)
					return data
				} catch (err) {
					console.error(err)
					throw err
				}
			},
			// Delete a mapping
			deleteMapping() {
				if (!this.mappingItem || !this.mappingItem.id) {
					throw new Error('No mapping item to delete')
				}

				console.log('Deleting mapping...')

				const endpoint = `/index.php/apps/openconnector/api/mappings/${this.mappingItem.id}`

				return fetch(endpoint, {
					method: 'DELETE',
				})
					.then((response) => {
						this.refreshMappingList()
					})
					.catch((err) => {
						console.error('Error deleting mapping:', err)
						throw err
					})
			},
			// Create or save a mapping from store
			saveMapping(mappingItem) {
				if (!mappingItem) {
					throw new Error('No mapping item to save')
				}

				console.log('Saving mapping...')

				const isNewMapping = !mappingItem.id
				const endpoint = isNewMapping
					? '/index.php/apps/openconnector/api/mappings'
					: `/index.php/apps/openconnector/api/mappings/${mappingItem.id}`
				const method = isNewMapping ? 'POST' : 'PUT'

				// Create a copy of the mapping item and remove empty properties
				const mappingToSave = { ...mappingItem }
				Object.keys(mappingToSave).forEach(key => {
<<<<<<< HEAD
					if (mappingToSave[key] === '' || (Array.isArray(mappingToSave[key]) && mappingToSave[key].length === 0) || key === 'dateCreated' || key === 'dateModified') {
=======
					if (mappingToSave[key] === '' || (Array.isArray(mappingToSave[key]) && !mappingToSave[key].length) || key === 'dateCreated' || key === 'dateModified') {
>>>>>>> ce1ff2c4
						delete mappingToSave[key]
					}
				})

				return fetch(
					endpoint,
					{
						method,
						headers: {
							'Content-Type': 'application/json',
						},
						body: JSON.stringify(mappingToSave),
					},
				)
					.then((response) => response.json())
					.then((data) => {
						this.setMappingItem(data)
						console.log('Mapping saved')
						// Refresh the mapping list
						return this.refreshMappingList()
					})
					.catch((err) => {
						console.error('Error saving mapping:', err)
						throw err
					})
			},

		},
	},
)<|MERGE_RESOLUTION|>--- conflicted
+++ resolved
@@ -102,11 +102,7 @@
 				// Create a copy of the mapping item and remove empty properties
 				const mappingToSave = { ...mappingItem }
 				Object.keys(mappingToSave).forEach(key => {
-<<<<<<< HEAD
-					if (mappingToSave[key] === '' || (Array.isArray(mappingToSave[key]) && mappingToSave[key].length === 0) || key === 'dateCreated' || key === 'dateModified') {
-=======
 					if (mappingToSave[key] === '' || (Array.isArray(mappingToSave[key]) && !mappingToSave[key].length) || key === 'dateCreated' || key === 'dateModified') {
->>>>>>> ce1ff2c4
 						delete mappingToSave[key]
 					}
 				})
